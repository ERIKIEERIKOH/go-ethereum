// Copyright 2014 The go-ethereum Authors
// This file is part of the go-ethereum library.
//
// The go-ethereum library is free software: you can redistribute it and/or modify
// it under the terms of the GNU Lesser General Public License as published by
// the Free Software Foundation, either version 3 of the License, or
// (at your option) any later version.
//
// The go-ethereum library is distributed in the hope that it will be useful,
// but WITHOUT ANY WARRANTY; without even the implied warranty of
// MERCHANTABILITY or FITNESS FOR A PARTICULAR PURPOSE. See the
// GNU Lesser General Public License for more details.
//
// You should have received a copy of the GNU Lesser General Public License
// along with the go-ethereum library. If not, see <http://www.gnu.org/licenses/>.

package core

import (
	"fmt"
	"io/ioutil"
	"math/big"
	"math/rand"
	"os"
	"sync"
	"testing"
	"time"

	"github.com/ethereum/go-ethereum/common"
	"github.com/ethereum/go-ethereum/consensus"
	"github.com/ethereum/go-ethereum/consensus/ethash"
	"github.com/ethereum/go-ethereum/core/rawdb"
	"github.com/ethereum/go-ethereum/core/state"
	"github.com/ethereum/go-ethereum/core/types"
	"github.com/ethereum/go-ethereum/core/vm"
	"github.com/ethereum/go-ethereum/crypto"
	"github.com/ethereum/go-ethereum/ethdb"
	"github.com/ethereum/go-ethereum/params"
)

// So we can deterministically seed different blockchains
var (
	canonicalSeed = 1
	forkSeed      = 2
)

// newCanonical creates a chain database, and injects a deterministic canonical
// chain. Depending on the full flag, if creates either a full block chain or a
// header only chain.
func newCanonical(engine consensus.Engine, n int, full bool) (ethdb.Database, *BlockChain, error) {
	var (
		db      = rawdb.NewMemoryDatabase()
		genesis = new(Genesis).MustCommit(db)
	)

	// Initialize a fresh chain with only a genesis block
	blockchain, _ := NewBlockChain(db, nil, params.AllEthashProtocolChanges, engine, vm.Config{}, nil, nil)
	// Create and inject the requested chain
	if n == 0 {
		return db, blockchain, nil
	}
	if full {
		// Full block-chain requested
		blocks := makeBlockChain(genesis, n, engine, db, canonicalSeed)
		_, err := blockchain.InsertChain(blocks)
		return db, blockchain, err
	}
	// Header-only chain requested
	headers := makeHeaderChain(genesis.Header(), n, engine, db, canonicalSeed)
	_, err := blockchain.InsertHeaderChain(headers, 1)
	return db, blockchain, err
}

// Test fork of length N starting from block i
func testFork(t *testing.T, blockchain *BlockChain, i, n int, full bool, comparator func(td1, td2 *big.Int)) {
	// Copy old chain up to #i into a new db
	db, blockchain2, err := newCanonical(ethash.NewFaker(), i, full)
	if err != nil {
		t.Fatal("could not make new canonical in testFork", err)
	}
	defer blockchain2.Stop()

	// Assert the chains have the same header/block at #i
	var hash1, hash2 common.Hash
	if full {
		hash1 = blockchain.GetBlockByNumber(uint64(i)).Hash()
		hash2 = blockchain2.GetBlockByNumber(uint64(i)).Hash()
	} else {
		hash1 = blockchain.GetHeaderByNumber(uint64(i)).Hash()
		hash2 = blockchain2.GetHeaderByNumber(uint64(i)).Hash()
	}
	if hash1 != hash2 {
		t.Errorf("chain content mismatch at %d: have hash %v, want hash %v", i, hash2, hash1)
	}
	// Extend the newly created chain
	var (
		blockChainB  []*types.Block
		headerChainB []*types.Header
	)
	if full {
		blockChainB = makeBlockChain(blockchain2.CurrentBlock(), n, ethash.NewFaker(), db, forkSeed)
		if _, err := blockchain2.InsertChain(blockChainB); err != nil {
			t.Fatalf("failed to insert forking chain: %v", err)
		}
	} else {
		headerChainB = makeHeaderChain(blockchain2.CurrentHeader(), n, ethash.NewFaker(), db, forkSeed)
		if _, err := blockchain2.InsertHeaderChain(headerChainB, 1); err != nil {
			t.Fatalf("failed to insert forking chain: %v", err)
		}
	}
	// Sanity check that the forked chain can be imported into the original
	var tdPre, tdPost *big.Int

	if full {
		tdPre = blockchain.GetTdByHash(blockchain.CurrentBlock().Hash())
		if err := testBlockChainImport(blockChainB, blockchain); err != nil {
			t.Fatalf("failed to import forked block chain: %v", err)
		}
		tdPost = blockchain.GetTdByHash(blockChainB[len(blockChainB)-1].Hash())
	} else {
		tdPre = blockchain.GetTdByHash(blockchain.CurrentHeader().Hash())
		if err := testHeaderChainImport(headerChainB, blockchain); err != nil {
			t.Fatalf("failed to import forked header chain: %v", err)
		}
		tdPost = blockchain.GetTdByHash(headerChainB[len(headerChainB)-1].Hash())
	}
	// Compare the total difficulties of the chains
	comparator(tdPre, tdPost)
}

// testBlockChainImport tries to process a chain of blocks, writing them into
// the database if successful.
func testBlockChainImport(chain types.Blocks, blockchain *BlockChain) error {
	for _, block := range chain {
		// Try and process the block
		err := blockchain.engine.VerifyHeader(blockchain, block.Header(), true)
		if err == nil {
			err = blockchain.validator.ValidateBody(block)
		}
		if err != nil {
			if err == ErrKnownBlock {
				continue
			}
			return err
		}
		statedb, err := state.New(blockchain.GetBlockByHash(block.ParentHash()).Root(), blockchain.stateCache, nil)
		if err != nil {
			return err
		}
		receipts, _, usedGas, err := blockchain.processor.Process(block, statedb, vm.Config{})
		if err != nil {
			blockchain.reportBlock(block, receipts, err)
			return err
		}
		err = blockchain.validator.ValidateState(block, statedb, receipts, usedGas)
		if err != nil {
			blockchain.reportBlock(block, receipts, err)
			return err
		}
		blockchain.chainmu.Lock()
		rawdb.WriteTd(blockchain.db, block.Hash(), block.NumberU64(), new(big.Int).Add(block.Difficulty(), blockchain.GetTdByHash(block.ParentHash())))
		rawdb.WriteBlock(blockchain.db, block)
		statedb.Commit(false)
		blockchain.chainmu.Unlock()
	}
	return nil
}

// testHeaderChainImport tries to process a chain of header, writing them into
// the database if successful.
func testHeaderChainImport(chain []*types.Header, blockchain *BlockChain) error {
	for _, header := range chain {
		// Try and validate the header
		if err := blockchain.engine.VerifyHeader(blockchain, header, false); err != nil {
			return err
		}
		// Manually insert the header into the database, but don't reorganise (allows subsequent testing)
		blockchain.chainmu.Lock()
		rawdb.WriteTd(blockchain.db, header.Hash(), header.Number.Uint64(), new(big.Int).Add(header.Difficulty, blockchain.GetTdByHash(header.ParentHash)))
		rawdb.WriteHeader(blockchain.db, header)
		blockchain.chainmu.Unlock()
	}
	return nil
}

func TestLastBlock(t *testing.T) {
	_, blockchain, err := newCanonical(ethash.NewFaker(), 0, true)
	if err != nil {
		t.Fatalf("failed to create pristine chain: %v", err)
	}
	defer blockchain.Stop()

	blocks := makeBlockChain(blockchain.CurrentBlock(), 1, ethash.NewFullFaker(), blockchain.db, 0)
	if _, err := blockchain.InsertChain(blocks); err != nil {
		t.Fatalf("Failed to insert block: %v", err)
	}
	if blocks[len(blocks)-1].Hash() != rawdb.ReadHeadBlockHash(blockchain.db) {
		t.Fatalf("Write/Get HeadBlockHash failed")
	}
}

// Tests that given a starting canonical chain of a given size, it can be extended
// with various length chains.
func TestExtendCanonicalHeaders(t *testing.T) { testExtendCanonical(t, false) }
func TestExtendCanonicalBlocks(t *testing.T)  { testExtendCanonical(t, true) }

func testExtendCanonical(t *testing.T, full bool) {
	length := 5

	// Make first chain starting from genesis
	_, processor, err := newCanonical(ethash.NewFaker(), length, full)
	if err != nil {
		t.Fatalf("failed to make new canonical chain: %v", err)
	}
	defer processor.Stop()

	// Define the difficulty comparator
	better := func(td1, td2 *big.Int) {
		if td2.Cmp(td1) <= 0 {
			t.Errorf("total difficulty mismatch: have %v, expected more than %v", td2, td1)
		}
	}
	// Start fork from current height
	testFork(t, processor, length, 1, full, better)
	testFork(t, processor, length, 2, full, better)
	testFork(t, processor, length, 5, full, better)
	testFork(t, processor, length, 10, full, better)
}

// Tests that given a starting canonical chain of a given size, creating shorter
// forks do not take canonical ownership.
func TestShorterForkHeaders(t *testing.T) { testShorterFork(t, false) }
func TestShorterForkBlocks(t *testing.T)  { testShorterFork(t, true) }

func testShorterFork(t *testing.T, full bool) {
	length := 10

	// Make first chain starting from genesis
	_, processor, err := newCanonical(ethash.NewFaker(), length, full)
	if err != nil {
		t.Fatalf("failed to make new canonical chain: %v", err)
	}
	defer processor.Stop()

	// Define the difficulty comparator
	worse := func(td1, td2 *big.Int) {
		if td2.Cmp(td1) >= 0 {
			t.Errorf("total difficulty mismatch: have %v, expected less than %v", td2, td1)
		}
	}
	// Sum of numbers must be less than `length` for this to be a shorter fork
	testFork(t, processor, 0, 3, full, worse)
	testFork(t, processor, 0, 7, full, worse)
	testFork(t, processor, 1, 1, full, worse)
	testFork(t, processor, 1, 7, full, worse)
	testFork(t, processor, 5, 3, full, worse)
	testFork(t, processor, 5, 4, full, worse)
}

// Tests that given a starting canonical chain of a given size, creating longer
// forks do take canonical ownership.
func TestLongerForkHeaders(t *testing.T) { testLongerFork(t, false) }
func TestLongerForkBlocks(t *testing.T)  { testLongerFork(t, true) }

func testLongerFork(t *testing.T, full bool) {
	length := 10

	// Make first chain starting from genesis
	_, processor, err := newCanonical(ethash.NewFaker(), length, full)
	if err != nil {
		t.Fatalf("failed to make new canonical chain: %v", err)
	}
	defer processor.Stop()

	// Define the difficulty comparator
	better := func(td1, td2 *big.Int) {
		if td2.Cmp(td1) <= 0 {
			t.Errorf("total difficulty mismatch: have %v, expected more than %v", td2, td1)
		}
	}
	// Sum of numbers must be greater than `length` for this to be a longer fork
	testFork(t, processor, 0, 11, full, better)
	testFork(t, processor, 0, 15, full, better)
	testFork(t, processor, 1, 10, full, better)
	testFork(t, processor, 1, 12, full, better)
	testFork(t, processor, 5, 6, full, better)
	testFork(t, processor, 5, 8, full, better)
}

// Tests that given a starting canonical chain of a given size, creating equal
// forks do take canonical ownership.
func TestEqualForkHeaders(t *testing.T) { testEqualFork(t, false) }
func TestEqualForkBlocks(t *testing.T)  { testEqualFork(t, true) }

func testEqualFork(t *testing.T, full bool) {
	length := 10

	// Make first chain starting from genesis
	_, processor, err := newCanonical(ethash.NewFaker(), length, full)
	if err != nil {
		t.Fatalf("failed to make new canonical chain: %v", err)
	}
	defer processor.Stop()

	// Define the difficulty comparator
	equal := func(td1, td2 *big.Int) {
		if td2.Cmp(td1) != 0 {
			t.Errorf("total difficulty mismatch: have %v, want %v", td2, td1)
		}
	}
	// Sum of numbers must be equal to `length` for this to be an equal fork
	testFork(t, processor, 0, 10, full, equal)
	testFork(t, processor, 1, 9, full, equal)
	testFork(t, processor, 2, 8, full, equal)
	testFork(t, processor, 5, 5, full, equal)
	testFork(t, processor, 6, 4, full, equal)
	testFork(t, processor, 9, 1, full, equal)
}

// Tests that chains missing links do not get accepted by the processor.
func TestBrokenHeaderChain(t *testing.T) { testBrokenChain(t, false) }
func TestBrokenBlockChain(t *testing.T)  { testBrokenChain(t, true) }

func testBrokenChain(t *testing.T, full bool) {
	// Make chain starting from genesis
	db, blockchain, err := newCanonical(ethash.NewFaker(), 10, full)
	if err != nil {
		t.Fatalf("failed to make new canonical chain: %v", err)
	}
	defer blockchain.Stop()

	// Create a forked chain, and try to insert with a missing link
	if full {
		chain := makeBlockChain(blockchain.CurrentBlock(), 5, ethash.NewFaker(), db, forkSeed)[1:]
		if err := testBlockChainImport(chain, blockchain); err == nil {
			t.Errorf("broken block chain not reported")
		}
	} else {
		chain := makeHeaderChain(blockchain.CurrentHeader(), 5, ethash.NewFaker(), db, forkSeed)[1:]
		if err := testHeaderChainImport(chain, blockchain); err == nil {
			t.Errorf("broken header chain not reported")
		}
	}
}

// Tests that reorganising a long difficult chain after a short easy one
// overwrites the canonical numbers and links in the database.
func TestReorgLongHeaders(t *testing.T) { testReorgLong(t, false) }
func TestReorgLongBlocks(t *testing.T)  { testReorgLong(t, true) }

func testReorgLong(t *testing.T, full bool) {
	testReorg(t, []int64{0, 0, -9}, []int64{0, 0, 0, -9}, 393280, full)
}

// Tests that reorganising a short difficult chain after a long easy one
// overwrites the canonical numbers and links in the database.
func TestReorgShortHeaders(t *testing.T) { testReorgShort(t, false) }
func TestReorgShortBlocks(t *testing.T)  { testReorgShort(t, true) }

func testReorgShort(t *testing.T, full bool) {
	// Create a long easy chain vs. a short heavy one. Due to difficulty adjustment
	// we need a fairly long chain of blocks with different difficulties for a short
	// one to become heavyer than a long one. The 96 is an empirical value.
	easy := make([]int64, 96)
	for i := 0; i < len(easy); i++ {
		easy[i] = 60
	}
	diff := make([]int64, len(easy)-1)
	for i := 0; i < len(diff); i++ {
		diff[i] = -9
	}
	testReorg(t, easy, diff, 12615120, full)
}

func testReorg(t *testing.T, first, second []int64, td int64, full bool) {
	// Create a pristine chain and database
	db, blockchain, err := newCanonical(ethash.NewFaker(), 0, full)
	if err != nil {
		t.Fatalf("failed to create pristine chain: %v", err)
	}
	defer blockchain.Stop()

	// Insert an easy and a difficult chain afterwards
	easyBlocks, _ := GenerateChain(params.TestChainConfig, blockchain.CurrentBlock(), ethash.NewFaker(), db, len(first), func(i int, b *BlockGen) {
		b.OffsetTime(first[i])
	})
	diffBlocks, _ := GenerateChain(params.TestChainConfig, blockchain.CurrentBlock(), ethash.NewFaker(), db, len(second), func(i int, b *BlockGen) {
		b.OffsetTime(second[i])
	})
	if full {
		if _, err := blockchain.InsertChain(easyBlocks); err != nil {
			t.Fatalf("failed to insert easy chain: %v", err)
		}
		if _, err := blockchain.InsertChain(diffBlocks); err != nil {
			t.Fatalf("failed to insert difficult chain: %v", err)
		}
	} else {
		easyHeaders := make([]*types.Header, len(easyBlocks))
		for i, block := range easyBlocks {
			easyHeaders[i] = block.Header()
		}
		diffHeaders := make([]*types.Header, len(diffBlocks))
		for i, block := range diffBlocks {
			diffHeaders[i] = block.Header()
		}
		if _, err := blockchain.InsertHeaderChain(easyHeaders, 1); err != nil {
			t.Fatalf("failed to insert easy chain: %v", err)
		}
		if _, err := blockchain.InsertHeaderChain(diffHeaders, 1); err != nil {
			t.Fatalf("failed to insert difficult chain: %v", err)
		}
	}
	// Check that the chain is valid number and link wise
	if full {
		prev := blockchain.CurrentBlock()
		for block := blockchain.GetBlockByNumber(blockchain.CurrentBlock().NumberU64() - 1); block.NumberU64() != 0; prev, block = block, blockchain.GetBlockByNumber(block.NumberU64()-1) {
			if prev.ParentHash() != block.Hash() {
				t.Errorf("parent block hash mismatch: have %x, want %x", prev.ParentHash(), block.Hash())
			}
		}
	} else {
		prev := blockchain.CurrentHeader()
		for header := blockchain.GetHeaderByNumber(blockchain.CurrentHeader().Number.Uint64() - 1); header.Number.Uint64() != 0; prev, header = header, blockchain.GetHeaderByNumber(header.Number.Uint64()-1) {
			if prev.ParentHash != header.Hash() {
				t.Errorf("parent header hash mismatch: have %x, want %x", prev.ParentHash, header.Hash())
			}
		}
	}
	// Make sure the chain total difficulty is the correct one
	want := new(big.Int).Add(blockchain.genesisBlock.Difficulty(), big.NewInt(td))
	if full {
		if have := blockchain.GetTdByHash(blockchain.CurrentBlock().Hash()); have.Cmp(want) != 0 {
			t.Errorf("total difficulty mismatch: have %v, want %v", have, want)
		}
	} else {
		if have := blockchain.GetTdByHash(blockchain.CurrentHeader().Hash()); have.Cmp(want) != 0 {
			t.Errorf("total difficulty mismatch: have %v, want %v", have, want)
		}
	}
}

// Tests that the insertion functions detect banned hashes.
func TestBadHeaderHashes(t *testing.T) { testBadHashes(t, false) }
func TestBadBlockHashes(t *testing.T)  { testBadHashes(t, true) }

func testBadHashes(t *testing.T, full bool) {
	// Create a pristine chain and database
	db, blockchain, err := newCanonical(ethash.NewFaker(), 0, full)
	if err != nil {
		t.Fatalf("failed to create pristine chain: %v", err)
	}
	defer blockchain.Stop()

	// Create a chain, ban a hash and try to import
	if full {
		blocks := makeBlockChain(blockchain.CurrentBlock(), 3, ethash.NewFaker(), db, 10)

		BadHashes[blocks[2].Header().Hash()] = true
		defer func() { delete(BadHashes, blocks[2].Header().Hash()) }()

		_, err = blockchain.InsertChain(blocks)
	} else {
		headers := makeHeaderChain(blockchain.CurrentHeader(), 3, ethash.NewFaker(), db, 10)

		BadHashes[headers[2].Hash()] = true
		defer func() { delete(BadHashes, headers[2].Hash()) }()

		_, err = blockchain.InsertHeaderChain(headers, 1)
	}
	if err != ErrBlacklistedHash {
		t.Errorf("error mismatch: have: %v, want: %v", err, ErrBlacklistedHash)
	}
}

// Tests that bad hashes are detected on boot, and the chain rolled back to a
// good state prior to the bad hash.
func TestReorgBadHeaderHashes(t *testing.T) { testReorgBadHashes(t, false) }
func TestReorgBadBlockHashes(t *testing.T)  { testReorgBadHashes(t, true) }

func testReorgBadHashes(t *testing.T, full bool) {
	// Create a pristine chain and database
	db, blockchain, err := newCanonical(ethash.NewFaker(), 0, full)
	if err != nil {
		t.Fatalf("failed to create pristine chain: %v", err)
	}
	// Create a chain, import and ban afterwards
	headers := makeHeaderChain(blockchain.CurrentHeader(), 4, ethash.NewFaker(), db, 10)
	blocks := makeBlockChain(blockchain.CurrentBlock(), 4, ethash.NewFaker(), db, 10)

	if full {
		if _, err = blockchain.InsertChain(blocks); err != nil {
			t.Errorf("failed to import blocks: %v", err)
		}
		if blockchain.CurrentBlock().Hash() != blocks[3].Hash() {
			t.Errorf("last block hash mismatch: have: %x, want %x", blockchain.CurrentBlock().Hash(), blocks[3].Header().Hash())
		}
		BadHashes[blocks[3].Header().Hash()] = true
		defer func() { delete(BadHashes, blocks[3].Header().Hash()) }()
	} else {
		if _, err = blockchain.InsertHeaderChain(headers, 1); err != nil {
			t.Errorf("failed to import headers: %v", err)
		}
		if blockchain.CurrentHeader().Hash() != headers[3].Hash() {
			t.Errorf("last header hash mismatch: have: %x, want %x", blockchain.CurrentHeader().Hash(), headers[3].Hash())
		}
		BadHashes[headers[3].Hash()] = true
		defer func() { delete(BadHashes, headers[3].Hash()) }()
	}
	blockchain.Stop()

	// Create a new BlockChain and check that it rolled back the state.
	ncm, err := NewBlockChain(blockchain.db, nil, blockchain.chainConfig, ethash.NewFaker(), vm.Config{}, nil, nil)
	if err != nil {
		t.Fatalf("failed to create new chain manager: %v", err)
	}
	if full {
		if ncm.CurrentBlock().Hash() != blocks[2].Header().Hash() {
			t.Errorf("last block hash mismatch: have: %x, want %x", ncm.CurrentBlock().Hash(), blocks[2].Header().Hash())
		}
		if blocks[2].Header().GasLimit != ncm.GasLimit() {
			t.Errorf("last  block gasLimit mismatch: have: %d, want %d", ncm.GasLimit(), blocks[2].Header().GasLimit)
		}
	} else {
		if ncm.CurrentHeader().Hash() != headers[2].Hash() {
			t.Errorf("last header hash mismatch: have: %x, want %x", ncm.CurrentHeader().Hash(), headers[2].Hash())
		}
	}
	ncm.Stop()
}

// Tests chain insertions in the face of one entity containing an invalid nonce.
func TestHeadersInsertNonceError(t *testing.T) { testInsertNonceError(t, false) }
func TestBlocksInsertNonceError(t *testing.T)  { testInsertNonceError(t, true) }

func testInsertNonceError(t *testing.T, full bool) {
	for i := 1; i < 25 && !t.Failed(); i++ {
		// Create a pristine chain and database
		db, blockchain, err := newCanonical(ethash.NewFaker(), 0, full)
		if err != nil {
			t.Fatalf("failed to create pristine chain: %v", err)
		}
		defer blockchain.Stop()

		// Create and insert a chain with a failing nonce
		var (
			failAt  int
			failRes int
			failNum uint64
		)
		if full {
			blocks := makeBlockChain(blockchain.CurrentBlock(), i, ethash.NewFaker(), db, 0)

			failAt = rand.Int() % len(blocks)
			failNum = blocks[failAt].NumberU64()

			blockchain.engine = ethash.NewFakeFailer(failNum)
			failRes, err = blockchain.InsertChain(blocks)
		} else {
			headers := makeHeaderChain(blockchain.CurrentHeader(), i, ethash.NewFaker(), db, 0)

			failAt = rand.Int() % len(headers)
			failNum = headers[failAt].Number.Uint64()

			blockchain.engine = ethash.NewFakeFailer(failNum)
			blockchain.hc.engine = blockchain.engine
			failRes, err = blockchain.InsertHeaderChain(headers, 1)
		}
		// Check that the returned error indicates the failure
		if failRes != failAt {
			t.Errorf("test %d: failure (%v) index mismatch: have %d, want %d", i, err, failRes, failAt)
		}
		// Check that all blocks after the failing block have been inserted
		for j := 0; j < i-failAt; j++ {
			if full {
				if block := blockchain.GetBlockByNumber(failNum + uint64(j)); block != nil {
					t.Errorf("test %d: invalid block in chain: %v", i, block)
				}
			} else {
				if header := blockchain.GetHeaderByNumber(failNum + uint64(j)); header != nil {
					t.Errorf("test %d: invalid header in chain: %v", i, header)
				}
			}
		}
	}
}

// Tests that fast importing a block chain produces the same chain data as the
// classical full block processing.
func TestFastVsFullChains(t *testing.T) {
	// Configure and generate a sample block chain
	var (
		gendb   = rawdb.NewMemoryDatabase()
		key, _  = crypto.HexToECDSA("b71c71a67e1177ad4e901695e1b4b9ee17ae16c6668d313eac2f96dbcda3f291")
		address = crypto.PubkeyToAddress(key.PublicKey)
		funds   = big.NewInt(1000000000)
		gspec   = &Genesis{
			Config: params.TestChainConfig,
			Alloc:  GenesisAlloc{address: {Balance: funds}},
		}
		genesis = gspec.MustCommit(gendb)
		signer  = types.NewEIP155Signer(gspec.Config.ChainID)
	)
	blocks, receipts := GenerateChain(gspec.Config, genesis, ethash.NewFaker(), gendb, 1024, func(i int, block *BlockGen) {
		block.SetCoinbase(common.Address{0x00})

		// If the block number is multiple of 3, send a few bonus transactions to the miner
		if i%3 == 2 {
			for j := 0; j < i%4+1; j++ {
				tx, err := types.SignTx(types.NewTransaction(block.TxNonce(address), common.Address{0x00}, big.NewInt(1000), params.TxGas, nil, nil), signer, key)
				if err != nil {
					panic(err)
				}
				block.AddTx(tx)
			}
		}
		// If the block number is a multiple of 5, add a few bonus uncles to the block
		if i%5 == 5 {
			block.AddUncle(&types.Header{ParentHash: block.PrevBlock(i - 1).Hash(), Number: big.NewInt(int64(i - 1))})
		}
	})
	// Import the chain as an archive node for the comparison baseline
	archiveDb := rawdb.NewMemoryDatabase()
	gspec.MustCommit(archiveDb)
	archive, _ := NewBlockChain(archiveDb, nil, gspec.Config, ethash.NewFaker(), vm.Config{}, nil, nil)
	defer archive.Stop()

	if n, err := archive.InsertChain(blocks); err != nil {
		t.Fatalf("failed to process block %d: %v", n, err)
	}
	// Fast import the chain as a non-archive node to test
	fastDb := rawdb.NewMemoryDatabase()
	gspec.MustCommit(fastDb)
	fast, _ := NewBlockChain(fastDb, nil, gspec.Config, ethash.NewFaker(), vm.Config{}, nil, nil)
	defer fast.Stop()

	headers := make([]*types.Header, len(blocks))
	for i, block := range blocks {
		headers[i] = block.Header()
	}
	if n, err := fast.InsertHeaderChain(headers, 1); err != nil {
		t.Fatalf("failed to insert header %d: %v", n, err)
	}
	if n, err := fast.InsertReceiptChain(blocks, receipts, 0); err != nil {
		t.Fatalf("failed to insert receipt %d: %v", n, err)
	}
	// Freezer style fast import the chain.
	frdir, err := ioutil.TempDir("", "")
	if err != nil {
		t.Fatalf("failed to create temp freezer dir: %v", err)
	}
	defer os.Remove(frdir)
	ancientDb, err := rawdb.NewDatabaseWithFreezer(rawdb.NewMemoryDatabase(), frdir, "")
	if err != nil {
		t.Fatalf("failed to create temp freezer db: %v", err)
	}
	gspec.MustCommit(ancientDb)
	ancient, _ := NewBlockChain(ancientDb, nil, gspec.Config, ethash.NewFaker(), vm.Config{}, nil, nil)
	defer ancient.Stop()

	if n, err := ancient.InsertHeaderChain(headers, 1); err != nil {
		t.Fatalf("failed to insert header %d: %v", n, err)
	}
	if n, err := ancient.InsertReceiptChain(blocks, receipts, uint64(len(blocks)/2)); err != nil {
		t.Fatalf("failed to insert receipt %d: %v", n, err)
	}
	// Iterate over all chain data components, and cross reference
	for i := 0; i < len(blocks); i++ {
		num, hash := blocks[i].NumberU64(), blocks[i].Hash()

		if ftd, atd := fast.GetTdByHash(hash), archive.GetTdByHash(hash); ftd.Cmp(atd) != 0 {
			t.Errorf("block #%d [%x]: td mismatch: fastdb %v, archivedb %v", num, hash, ftd, atd)
		}
		if antd, artd := ancient.GetTdByHash(hash), archive.GetTdByHash(hash); antd.Cmp(artd) != 0 {
			t.Errorf("block #%d [%x]: td mismatch: ancientdb %v, archivedb %v", num, hash, antd, artd)
		}
		if fheader, aheader := fast.GetHeaderByHash(hash), archive.GetHeaderByHash(hash); fheader.Hash() != aheader.Hash() {
			t.Errorf("block #%d [%x]: header mismatch: fastdb %v, archivedb %v", num, hash, fheader, aheader)
		}
		if anheader, arheader := ancient.GetHeaderByHash(hash), archive.GetHeaderByHash(hash); anheader.Hash() != arheader.Hash() {
			t.Errorf("block #%d [%x]: header mismatch: ancientdb %v, archivedb %v", num, hash, anheader, arheader)
		}
		if fblock, arblock, anblock := fast.GetBlockByHash(hash), archive.GetBlockByHash(hash), ancient.GetBlockByHash(hash); fblock.Hash() != arblock.Hash() || anblock.Hash() != arblock.Hash() {
			t.Errorf("block #%d [%x]: block mismatch: fastdb %v, ancientdb %v, archivedb %v", num, hash, fblock, anblock, arblock)
		} else if types.DeriveSha(fblock.Transactions()) != types.DeriveSha(arblock.Transactions()) || types.DeriveSha(anblock.Transactions()) != types.DeriveSha(arblock.Transactions()) {
			t.Errorf("block #%d [%x]: transactions mismatch: fastdb %v, ancientdb %v, archivedb %v", num, hash, fblock.Transactions(), anblock.Transactions(), arblock.Transactions())
		} else if types.CalcUncleHash(fblock.Uncles()) != types.CalcUncleHash(arblock.Uncles()) || types.CalcUncleHash(anblock.Uncles()) != types.CalcUncleHash(arblock.Uncles()) {
			t.Errorf("block #%d [%x]: uncles mismatch: fastdb %v, ancientdb %v, archivedb %v", num, hash, fblock.Uncles(), anblock, arblock.Uncles())
		}
		if freceipts, anreceipts, areceipts := rawdb.ReadReceipts(fastDb, hash, *rawdb.ReadHeaderNumber(fastDb, hash), fast.Config()), rawdb.ReadReceipts(ancientDb, hash, *rawdb.ReadHeaderNumber(ancientDb, hash), fast.Config()), rawdb.ReadReceipts(archiveDb, hash, *rawdb.ReadHeaderNumber(archiveDb, hash), fast.Config()); types.DeriveSha(freceipts) != types.DeriveSha(areceipts) {
			t.Errorf("block #%d [%x]: receipts mismatch: fastdb %v, ancientdb %v, archivedb %v", num, hash, freceipts, anreceipts, areceipts)
		}
	}
	// Check that the canonical chains are the same between the databases
	for i := 0; i < len(blocks)+1; i++ {
		if fhash, ahash := rawdb.ReadCanonicalHash(fastDb, uint64(i)), rawdb.ReadCanonicalHash(archiveDb, uint64(i)); fhash != ahash {
			t.Errorf("block #%d: canonical hash mismatch: fastdb %v, archivedb %v", i, fhash, ahash)
		}
		if anhash, arhash := rawdb.ReadCanonicalHash(ancientDb, uint64(i)), rawdb.ReadCanonicalHash(archiveDb, uint64(i)); anhash != arhash {
			t.Errorf("block #%d: canonical hash mismatch: ancientdb %v, archivedb %v", i, anhash, arhash)
		}
	}
}

// Tests that various import methods move the chain head pointers to the correct
// positions.
func TestLightVsFastVsFullChainHeads(t *testing.T) {
	// Configure and generate a sample block chain
	var (
		gendb   = rawdb.NewMemoryDatabase()
		key, _  = crypto.HexToECDSA("b71c71a67e1177ad4e901695e1b4b9ee17ae16c6668d313eac2f96dbcda3f291")
		address = crypto.PubkeyToAddress(key.PublicKey)
		funds   = big.NewInt(1000000000)
		gspec   = &Genesis{Config: params.TestChainConfig, Alloc: GenesisAlloc{address: {Balance: funds}}}
		genesis = gspec.MustCommit(gendb)
	)
	height := uint64(1024)
	blocks, receipts := GenerateChain(gspec.Config, genesis, ethash.NewFaker(), gendb, int(height), nil)

	// makeDb creates a db instance for testing.
	makeDb := func() (ethdb.Database, func()) {
		dir, err := ioutil.TempDir("", "")
		if err != nil {
			t.Fatalf("failed to create temp freezer dir: %v", err)
		}
		defer os.Remove(dir)
		db, err := rawdb.NewDatabaseWithFreezer(rawdb.NewMemoryDatabase(), dir, "")
		if err != nil {
			t.Fatalf("failed to create temp freezer db: %v", err)
		}
		gspec.MustCommit(db)
		return db, func() { os.RemoveAll(dir) }
	}
	// Configure a subchain to roll back
	remove := []common.Hash{}
	for _, block := range blocks[height/2:] {
		remove = append(remove, block.Hash())
	}
	// Create a small assertion method to check the three heads
	assert := func(t *testing.T, kind string, chain *BlockChain, header uint64, fast uint64, block uint64) {
		if num := chain.CurrentBlock().NumberU64(); num != block {
			t.Errorf("%s head block mismatch: have #%v, want #%v", kind, num, block)
		}
		if num := chain.CurrentFastBlock().NumberU64(); num != fast {
			t.Errorf("%s head fast-block mismatch: have #%v, want #%v", kind, num, fast)
		}
		if num := chain.CurrentHeader().Number.Uint64(); num != header {
			t.Errorf("%s head header mismatch: have #%v, want #%v", kind, num, header)
		}
	}
	// Import the chain as an archive node and ensure all pointers are updated
	archiveDb, delfn := makeDb()
	defer delfn()
	archive, _ := NewBlockChain(archiveDb, nil, gspec.Config, ethash.NewFaker(), vm.Config{}, nil, nil)
	if n, err := archive.InsertChain(blocks); err != nil {
		t.Fatalf("failed to process block %d: %v", n, err)
	}
	defer archive.Stop()

	assert(t, "archive", archive, height, height, height)
	archive.Rollback(remove)
	assert(t, "archive", archive, height/2, height/2, height/2)

	// Import the chain as a non-archive node and ensure all pointers are updated
	fastDb, delfn := makeDb()
	defer delfn()
	fast, _ := NewBlockChain(fastDb, nil, gspec.Config, ethash.NewFaker(), vm.Config{}, nil, nil)
	defer fast.Stop()

	headers := make([]*types.Header, len(blocks))
	for i, block := range blocks {
		headers[i] = block.Header()
	}
	if n, err := fast.InsertHeaderChain(headers, 1); err != nil {
		t.Fatalf("failed to insert header %d: %v", n, err)
	}
	if n, err := fast.InsertReceiptChain(blocks, receipts, 0); err != nil {
		t.Fatalf("failed to insert receipt %d: %v", n, err)
	}
	assert(t, "fast", fast, height, height, 0)
	fast.Rollback(remove)
	assert(t, "fast", fast, height/2, height/2, 0)

	// Import the chain as a ancient-first node and ensure all pointers are updated
	ancientDb, delfn := makeDb()
	defer delfn()
	ancient, _ := NewBlockChain(ancientDb, nil, gspec.Config, ethash.NewFaker(), vm.Config{}, nil, nil)
	defer ancient.Stop()

	if n, err := ancient.InsertHeaderChain(headers, 1); err != nil {
		t.Fatalf("failed to insert header %d: %v", n, err)
	}
	if n, err := ancient.InsertReceiptChain(blocks, receipts, uint64(3*len(blocks)/4)); err != nil {
		t.Fatalf("failed to insert receipt %d: %v", n, err)
	}
	assert(t, "ancient", ancient, height, height, 0)
	ancient.Rollback(remove)
	assert(t, "ancient", ancient, height/2, height/2, 0)
	if frozen, err := ancientDb.Ancients(); err != nil || frozen != height/2+1 {
		t.Fatalf("failed to truncate ancient store, want %v, have %v", height/2+1, frozen)
	}

	// Import the chain as a light node and ensure all pointers are updated
	lightDb, delfn := makeDb()
	defer delfn()
	light, _ := NewBlockChain(lightDb, nil, gspec.Config, ethash.NewFaker(), vm.Config{}, nil, nil)
	if n, err := light.InsertHeaderChain(headers, 1); err != nil {
		t.Fatalf("failed to insert header %d: %v", n, err)
	}
	defer light.Stop()

	assert(t, "light", light, height, 0, 0)
	light.Rollback(remove)
	assert(t, "light", light, height/2, 0, 0)
}

// Tests that chain reorganisations handle transaction removals and reinsertions.
func TestChainTxReorgs(t *testing.T) {
	var (
		key1, _ = crypto.HexToECDSA("b71c71a67e1177ad4e901695e1b4b9ee17ae16c6668d313eac2f96dbcda3f291")
		key2, _ = crypto.HexToECDSA("8a1f9a8f95be41cd7ccb6168179afb4504aefe388d1e14474d32c45c72ce7b7a")
		key3, _ = crypto.HexToECDSA("49a7b37aa6f6645917e7b807e9d1c00d4fa71f18343b0d4122a4d2df64dd6fee")
		addr1   = crypto.PubkeyToAddress(key1.PublicKey)
		addr2   = crypto.PubkeyToAddress(key2.PublicKey)
		addr3   = crypto.PubkeyToAddress(key3.PublicKey)
		db      = rawdb.NewMemoryDatabase()
		gspec   = &Genesis{
			Config:   params.TestChainConfig,
			GasLimit: 3141592,
			Alloc: GenesisAlloc{
				addr1: {Balance: big.NewInt(1000000)},
				addr2: {Balance: big.NewInt(1000000)},
				addr3: {Balance: big.NewInt(1000000)},
			},
		}
		genesis = gspec.MustCommit(db)
		signer  = types.NewEIP155Signer(gspec.Config.ChainID)
	)

	// Create two transactions shared between the chains:
	//  - postponed: transaction included at a later block in the forked chain
	//  - swapped: transaction included at the same block number in the forked chain
	postponed, _ := types.SignTx(types.NewTransaction(0, addr1, big.NewInt(1000), params.TxGas, nil, nil), signer, key1)
	swapped, _ := types.SignTx(types.NewTransaction(1, addr1, big.NewInt(1000), params.TxGas, nil, nil), signer, key1)

	// Create two transactions that will be dropped by the forked chain:
	//  - pastDrop: transaction dropped retroactively from a past block
	//  - freshDrop: transaction dropped exactly at the block where the reorg is detected
	var pastDrop, freshDrop *types.Transaction

	// Create three transactions that will be added in the forked chain:
	//  - pastAdd:   transaction added before the reorganization is detected
	//  - freshAdd:  transaction added at the exact block the reorg is detected
	//  - futureAdd: transaction added after the reorg has already finished
	var pastAdd, freshAdd, futureAdd *types.Transaction

	chain, _ := GenerateChain(gspec.Config, genesis, ethash.NewFaker(), db, 3, func(i int, gen *BlockGen) {
		switch i {
		case 0:
			pastDrop, _ = types.SignTx(types.NewTransaction(gen.TxNonce(addr2), addr2, big.NewInt(1000), params.TxGas, nil, nil), signer, key2)

			gen.AddTx(pastDrop)  // This transaction will be dropped in the fork from below the split point
			gen.AddTx(postponed) // This transaction will be postponed till block #3 in the fork

		case 2:
			freshDrop, _ = types.SignTx(types.NewTransaction(gen.TxNonce(addr2), addr2, big.NewInt(1000), params.TxGas, nil, nil), signer, key2)

			gen.AddTx(freshDrop) // This transaction will be dropped in the fork from exactly at the split point
			gen.AddTx(swapped)   // This transaction will be swapped out at the exact height

			gen.OffsetTime(9) // Lower the block difficulty to simulate a weaker chain
		}
	})
	// Import the chain. This runs all block validation rules.
	blockchain, _ := NewBlockChain(db, nil, gspec.Config, ethash.NewFaker(), vm.Config{}, nil, nil)
	if i, err := blockchain.InsertChain(chain); err != nil {
		t.Fatalf("failed to insert original chain[%d]: %v", i, err)
	}
	defer blockchain.Stop()

	// overwrite the old chain
	chain, _ = GenerateChain(gspec.Config, genesis, ethash.NewFaker(), db, 5, func(i int, gen *BlockGen) {
		switch i {
		case 0:
			pastAdd, _ = types.SignTx(types.NewTransaction(gen.TxNonce(addr3), addr3, big.NewInt(1000), params.TxGas, nil, nil), signer, key3)
			gen.AddTx(pastAdd) // This transaction needs to be injected during reorg

		case 2:
			gen.AddTx(postponed) // This transaction was postponed from block #1 in the original chain
			gen.AddTx(swapped)   // This transaction was swapped from the exact current spot in the original chain

			freshAdd, _ = types.SignTx(types.NewTransaction(gen.TxNonce(addr3), addr3, big.NewInt(1000), params.TxGas, nil, nil), signer, key3)
			gen.AddTx(freshAdd) // This transaction will be added exactly at reorg time

		case 3:
			futureAdd, _ = types.SignTx(types.NewTransaction(gen.TxNonce(addr3), addr3, big.NewInt(1000), params.TxGas, nil, nil), signer, key3)
			gen.AddTx(futureAdd) // This transaction will be added after a full reorg
		}
	})
	if _, err := blockchain.InsertChain(chain); err != nil {
		t.Fatalf("failed to insert forked chain: %v", err)
	}

	// removed tx
	for i, tx := range (types.Transactions{pastDrop, freshDrop}) {
		if txn, _, _, _ := rawdb.ReadTransaction(db, tx.Hash()); txn != nil {
			t.Errorf("drop %d: tx %v found while shouldn't have been", i, txn)
		}
		if rcpt, _, _, _ := rawdb.ReadReceipt(db, tx.Hash(), blockchain.Config()); rcpt != nil {
			t.Errorf("drop %d: receipt %v found while shouldn't have been", i, rcpt)
		}
	}
	// added tx
	for i, tx := range (types.Transactions{pastAdd, freshAdd, futureAdd}) {
		if txn, _, _, _ := rawdb.ReadTransaction(db, tx.Hash()); txn == nil {
			t.Errorf("add %d: expected tx to be found", i)
		}
		if rcpt, _, _, _ := rawdb.ReadReceipt(db, tx.Hash(), blockchain.Config()); rcpt == nil {
			t.Errorf("add %d: expected receipt to be found", i)
		}
	}
	// shared tx
	for i, tx := range (types.Transactions{postponed, swapped}) {
		if txn, _, _, _ := rawdb.ReadTransaction(db, tx.Hash()); txn == nil {
			t.Errorf("share %d: expected tx to be found", i)
		}
		if rcpt, _, _, _ := rawdb.ReadReceipt(db, tx.Hash(), blockchain.Config()); rcpt == nil {
			t.Errorf("share %d: expected receipt to be found", i)
		}
	}
}

func TestLogReorgs(t *testing.T) {
	var (
		key1, _ = crypto.HexToECDSA("b71c71a67e1177ad4e901695e1b4b9ee17ae16c6668d313eac2f96dbcda3f291")
		addr1   = crypto.PubkeyToAddress(key1.PublicKey)
		db      = rawdb.NewMemoryDatabase()
		// this code generates a log
		code    = common.Hex2Bytes("60606040525b7f24ec1d3ff24c2f6ff210738839dbc339cd45a5294d85c79361016243157aae7b60405180905060405180910390a15b600a8060416000396000f360606040526008565b00")
		gspec   = &Genesis{Config: params.TestChainConfig, Alloc: GenesisAlloc{addr1: {Balance: big.NewInt(10000000000000)}}}
		genesis = gspec.MustCommit(db)
		signer  = types.NewEIP155Signer(gspec.Config.ChainID)
	)

	blockchain, _ := NewBlockChain(db, nil, gspec.Config, ethash.NewFaker(), vm.Config{}, nil, nil)
	defer blockchain.Stop()

	rmLogsCh := make(chan RemovedLogsEvent)
	blockchain.SubscribeRemovedLogsEvent(rmLogsCh)
	chain, _ := GenerateChain(params.TestChainConfig, genesis, ethash.NewFaker(), db, 2, func(i int, gen *BlockGen) {
		if i == 1 {
			tx, err := types.SignTx(types.NewContractCreation(gen.TxNonce(addr1), new(big.Int), 1000000, new(big.Int), code), signer, key1)
			if err != nil {
				t.Fatalf("failed to create tx: %v", err)
			}
			gen.AddTx(tx)
		}
	})
	if _, err := blockchain.InsertChain(chain); err != nil {
		t.Fatalf("failed to insert chain: %v", err)
	}

	chain, _ = GenerateChain(params.TestChainConfig, genesis, ethash.NewFaker(), db, 3, func(i int, gen *BlockGen) {})
	done := make(chan struct{})
	go func() {
		ev := <-rmLogsCh
		if len(ev.Logs) == 0 {
			t.Error("expected logs")
		}
		close(done)
	}()
	if _, err := blockchain.InsertChain(chain); err != nil {
		t.Fatalf("failed to insert forked chain: %v", err)
	}
	timeout := time.NewTimer(1 * time.Second)
	defer timeout.Stop()
	select {
	case <-done:
	case <-timeout.C:
		t.Fatal("Timeout. There is no RemovedLogsEvent has been sent.")
	}
}

// This EVM code generates a log when the contract is created.
var logCode = common.Hex2Bytes("60606040525b7f24ec1d3ff24c2f6ff210738839dbc339cd45a5294d85c79361016243157aae7b60405180905060405180910390a15b600a8060416000396000f360606040526008565b00")

// This test checks that log events and RemovedLogsEvent are sent
// when the chain reorganizes.
func TestLogRebirth(t *testing.T) {
	var (
		key1, _       = crypto.HexToECDSA("b71c71a67e1177ad4e901695e1b4b9ee17ae16c6668d313eac2f96dbcda3f291")
		addr1         = crypto.PubkeyToAddress(key1.PublicKey)
		db            = rawdb.NewMemoryDatabase()
		gspec         = &Genesis{Config: params.TestChainConfig, Alloc: GenesisAlloc{addr1: {Balance: big.NewInt(10000000000000)}}}
		genesis       = gspec.MustCommit(db)
		signer        = types.NewEIP155Signer(gspec.Config.ChainID)
		engine        = ethash.NewFaker()
		blockchain, _ = NewBlockChain(db, nil, gspec.Config, engine, vm.Config{}, nil)
	)
<<<<<<< HEAD

	// validateLogEvent checks whether the received logs number is equal with expected.
	validateLogEvent := func(sink interface{}, result chan bool, expect int) {
		chanval := reflect.ValueOf(sink)
		chantyp := chanval.Type()
		if chantyp.Kind() != reflect.Chan || chantyp.ChanDir()&reflect.RecvDir == 0 {
			t.Fatalf("invalid channel, given type %v", chantyp)
		}
		cnt := 0
		var recv []reflect.Value
		timeout := time.After(1 * time.Second)
		cases := []reflect.SelectCase{{Chan: chanval, Dir: reflect.SelectRecv}, {Chan: reflect.ValueOf(timeout), Dir: reflect.SelectRecv}}
		for {
			chose, v, _ := reflect.Select(cases)
			if chose == 1 {
				// Not enough event received
				result <- false
				return
			}
			cnt += 1
			recv = append(recv, v)
			if cnt == expect {
				break
			}
		}
		done := time.After(50 * time.Millisecond)
		cases = cases[:1]
		cases = append(cases, reflect.SelectCase{Chan: reflect.ValueOf(done), Dir: reflect.SelectRecv})
		chose, _, _ := reflect.Select(cases)
		// If chose equal 0, it means receiving redundant events.
		if chose == 1 {
			result <- true
		} else {
			result <- false
		}
	}

	blockchain, _ := NewBlockChain(db, nil, gspec.Config, ethash.NewFaker(), vm.Config{}, nil, nil)
=======
>>>>>>> 82f9ed49
	defer blockchain.Stop()

	// The event channels.
	newLogCh := make(chan []*types.Log, 10)
	rmLogsCh := make(chan RemovedLogsEvent, 10)
	blockchain.SubscribeLogsEvent(newLogCh)
	blockchain.SubscribeRemovedLogsEvent(rmLogsCh)

	// This chain contains a single log.
	chain, _ := GenerateChain(params.TestChainConfig, genesis, engine, db, 2, func(i int, gen *BlockGen) {
		if i == 1 {
			tx, err := types.SignTx(types.NewContractCreation(gen.TxNonce(addr1), new(big.Int), 1000000, new(big.Int), logCode), signer, key1)
			if err != nil {
				t.Fatalf("failed to create tx: %v", err)
			}
			gen.AddTx(tx)
		}
	})
	if _, err := blockchain.InsertChain(chain); err != nil {
		t.Fatalf("failed to insert chain: %v", err)
	}
	checkLogEvents(t, newLogCh, rmLogsCh, 1, 0)

	// Generate long reorg chain containing another log. Inserting the
	// chain removes one log and adds one.
	forkChain, _ := GenerateChain(params.TestChainConfig, genesis, engine, db, 2, func(i int, gen *BlockGen) {
		if i == 1 {
			tx, err := types.SignTx(types.NewContractCreation(gen.TxNonce(addr1), new(big.Int), 1000000, new(big.Int), logCode), signer, key1)
			if err != nil {
				t.Fatalf("failed to create tx: %v", err)
			}
			gen.AddTx(tx)
			gen.OffsetTime(-9) // higher block difficulty
		}
	})
	if _, err := blockchain.InsertChain(forkChain); err != nil {
		t.Fatalf("failed to insert forked chain: %v", err)
	}
	checkLogEvents(t, newLogCh, rmLogsCh, 1, 1)

	// This chain segment is rooted in the original chain, but doesn't contain any logs.
	// When inserting it, the canonical chain switches away from forkChain and re-emits
	// the log event for the old chain, as well as a RemovedLogsEvent for forkChain.
	newBlocks, _ := GenerateChain(params.TestChainConfig, chain[len(chain)-1], engine, db, 1, func(i int, gen *BlockGen) {})
	if _, err := blockchain.InsertChain(newBlocks); err != nil {
		t.Fatalf("failed to insert forked chain: %v", err)
	}
	checkLogEvents(t, newLogCh, rmLogsCh, 1, 1)
}

// This test is a variation of TestLogRebirth. It verifies that log events are emitted
// when a side chain containing log events overtakes the canonical chain.
func TestSideLogRebirth(t *testing.T) {
	var (
		key1, _       = crypto.HexToECDSA("b71c71a67e1177ad4e901695e1b4b9ee17ae16c6668d313eac2f96dbcda3f291")
		addr1         = crypto.PubkeyToAddress(key1.PublicKey)
		db            = rawdb.NewMemoryDatabase()
		gspec         = &Genesis{Config: params.TestChainConfig, Alloc: GenesisAlloc{addr1: {Balance: big.NewInt(10000000000000)}}}
		genesis       = gspec.MustCommit(db)
		signer        = types.NewEIP155Signer(gspec.Config.ChainID)
		blockchain, _ = NewBlockChain(db, nil, gspec.Config, ethash.NewFaker(), vm.Config{}, nil)
	)
<<<<<<< HEAD

	// listenNewLog checks whether the received logs number is equal with expected.
	listenNewLog := func(sink chan []*types.Log, expect int) {
		cnt := 0
		for {
			select {
			case logs := <-sink:
				cnt += len(logs)
			case <-time.NewTimer(5 * time.Second).C:
				// new logs timeout
				newLogCh <- false
				return
			}
			if cnt == expect {
				break
			} else if cnt > expect {
				// redundant logs received
				newLogCh <- false
				return
			}
		}
		select {
		case <-sink:
			// redundant logs received
			newLogCh <- false
		case <-time.NewTimer(100 * time.Millisecond).C:
			newLogCh <- true
		}
	}

	blockchain, _ := NewBlockChain(db, nil, gspec.Config, ethash.NewFaker(), vm.Config{}, nil, nil)
=======
>>>>>>> 82f9ed49
	defer blockchain.Stop()

	newLogCh := make(chan []*types.Log, 10)
	rmLogsCh := make(chan RemovedLogsEvent, 10)
	blockchain.SubscribeLogsEvent(newLogCh)
	blockchain.SubscribeRemovedLogsEvent(rmLogsCh)

	chain, _ := GenerateChain(params.TestChainConfig, genesis, ethash.NewFaker(), db, 2, func(i int, gen *BlockGen) {
		if i == 1 {
			gen.OffsetTime(-9) // higher block difficulty

		}
	})
	if _, err := blockchain.InsertChain(chain); err != nil {
		t.Fatalf("failed to insert forked chain: %v", err)
	}
	checkLogEvents(t, newLogCh, rmLogsCh, 0, 0)

	// Generate side chain with lower difficulty
	sideChain, _ := GenerateChain(params.TestChainConfig, genesis, ethash.NewFaker(), db, 2, func(i int, gen *BlockGen) {
		if i == 1 {
			tx, err := types.SignTx(types.NewContractCreation(gen.TxNonce(addr1), new(big.Int), 1000000, new(big.Int), logCode), signer, key1)
			if err != nil {
				t.Fatalf("failed to create tx: %v", err)
			}
			gen.AddTx(tx)
		}
	})
	if _, err := blockchain.InsertChain(sideChain); err != nil {
		t.Fatalf("failed to insert forked chain: %v", err)
	}
	checkLogEvents(t, newLogCh, rmLogsCh, 0, 0)

	// Generate a new block based on side chain.
	newBlocks, _ := GenerateChain(params.TestChainConfig, sideChain[len(sideChain)-1], ethash.NewFaker(), db, 1, func(i int, gen *BlockGen) {})
	if _, err := blockchain.InsertChain(newBlocks); err != nil {
		t.Fatalf("failed to insert forked chain: %v", err)
	}
	checkLogEvents(t, newLogCh, rmLogsCh, 1, 0)
}

func checkLogEvents(t *testing.T, logsCh <-chan []*types.Log, rmLogsCh <-chan RemovedLogsEvent, wantNew, wantRemoved int) {
	t.Helper()

	if len(logsCh) != wantNew {
		t.Fatalf("wrong number of log events: got %d, want %d", len(logsCh), wantNew)
	}
	if len(rmLogsCh) != wantRemoved {
		t.Fatalf("wrong number of removed log events: got %d, want %d", len(rmLogsCh), wantRemoved)
	}
	// Drain events.
	for i := 0; i < len(logsCh); i++ {
		<-logsCh
	}
	for i := 0; i < len(rmLogsCh); i++ {
		<-rmLogsCh
	}
}

func TestReorgSideEvent(t *testing.T) {
	var (
		db      = rawdb.NewMemoryDatabase()
		key1, _ = crypto.HexToECDSA("b71c71a67e1177ad4e901695e1b4b9ee17ae16c6668d313eac2f96dbcda3f291")
		addr1   = crypto.PubkeyToAddress(key1.PublicKey)
		gspec   = &Genesis{
			Config: params.TestChainConfig,
			Alloc:  GenesisAlloc{addr1: {Balance: big.NewInt(10000000000000)}},
		}
		genesis = gspec.MustCommit(db)
		signer  = types.NewEIP155Signer(gspec.Config.ChainID)
	)

	blockchain, _ := NewBlockChain(db, nil, gspec.Config, ethash.NewFaker(), vm.Config{}, nil, nil)
	defer blockchain.Stop()

	chain, _ := GenerateChain(gspec.Config, genesis, ethash.NewFaker(), db, 3, func(i int, gen *BlockGen) {})
	if _, err := blockchain.InsertChain(chain); err != nil {
		t.Fatalf("failed to insert chain: %v", err)
	}

	replacementBlocks, _ := GenerateChain(gspec.Config, genesis, ethash.NewFaker(), db, 4, func(i int, gen *BlockGen) {
		tx, err := types.SignTx(types.NewContractCreation(gen.TxNonce(addr1), new(big.Int), 1000000, new(big.Int), nil), signer, key1)
		if i == 2 {
			gen.OffsetTime(-9)
		}
		if err != nil {
			t.Fatalf("failed to create tx: %v", err)
		}
		gen.AddTx(tx)
	})
	chainSideCh := make(chan ChainSideEvent, 64)
	blockchain.SubscribeChainSideEvent(chainSideCh)
	if _, err := blockchain.InsertChain(replacementBlocks); err != nil {
		t.Fatalf("failed to insert chain: %v", err)
	}

	// first two block of the secondary chain are for a brief moment considered
	// side chains because up to that point the first one is considered the
	// heavier chain.
	expectedSideHashes := map[common.Hash]bool{
		replacementBlocks[0].Hash(): true,
		replacementBlocks[1].Hash(): true,
		chain[0].Hash():             true,
		chain[1].Hash():             true,
		chain[2].Hash():             true,
	}

	i := 0

	const timeoutDura = 10 * time.Second
	timeout := time.NewTimer(timeoutDura)
done:
	for {
		select {
		case ev := <-chainSideCh:
			block := ev.Block
			if _, ok := expectedSideHashes[block.Hash()]; !ok {
				t.Errorf("%d: didn't expect %x to be in side chain", i, block.Hash())
			}
			i++

			if i == len(expectedSideHashes) {
				timeout.Stop()

				break done
			}
			timeout.Reset(timeoutDura)

		case <-timeout.C:
			t.Fatal("Timeout. Possibly not all blocks were triggered for sideevent")
		}
	}

	// make sure no more events are fired
	select {
	case e := <-chainSideCh:
		t.Errorf("unexpected event fired: %v", e)
	case <-time.After(250 * time.Millisecond):
	}

}

// Tests if the canonical block can be fetched from the database during chain insertion.
func TestCanonicalBlockRetrieval(t *testing.T) {
	_, blockchain, err := newCanonical(ethash.NewFaker(), 0, true)
	if err != nil {
		t.Fatalf("failed to create pristine chain: %v", err)
	}
	defer blockchain.Stop()

	chain, _ := GenerateChain(blockchain.chainConfig, blockchain.genesisBlock, ethash.NewFaker(), blockchain.db, 10, func(i int, gen *BlockGen) {})

	var pend sync.WaitGroup
	pend.Add(len(chain))

	for i := range chain {
		go func(block *types.Block) {
			defer pend.Done()

			// try to retrieve a block by its canonical hash and see if the block data can be retrieved.
			for {
				ch := rawdb.ReadCanonicalHash(blockchain.db, block.NumberU64())
				if ch == (common.Hash{}) {
					continue // busy wait for canonical hash to be written
				}
				if ch != block.Hash() {
					t.Errorf("unknown canonical hash, want %s, got %s", block.Hash().Hex(), ch.Hex())
					return
				}
				fb := rawdb.ReadBlock(blockchain.db, ch, block.NumberU64())
				if fb == nil {
					t.Errorf("unable to retrieve block %d for canonical hash: %s", block.NumberU64(), ch.Hex())
					return
				}
				if fb.Hash() != block.Hash() {
					t.Errorf("invalid block hash for block %d, want %s, got %s", block.NumberU64(), block.Hash().Hex(), fb.Hash().Hex())
					return
				}
				return
			}
		}(chain[i])

		if _, err := blockchain.InsertChain(types.Blocks{chain[i]}); err != nil {
			t.Fatalf("failed to insert block %d: %v", i, err)
		}
	}
	pend.Wait()
}

func TestEIP155Transition(t *testing.T) {
	// Configure and generate a sample block chain
	var (
		db         = rawdb.NewMemoryDatabase()
		key, _     = crypto.HexToECDSA("b71c71a67e1177ad4e901695e1b4b9ee17ae16c6668d313eac2f96dbcda3f291")
		address    = crypto.PubkeyToAddress(key.PublicKey)
		funds      = big.NewInt(1000000000)
		deleteAddr = common.Address{1}
		gspec      = &Genesis{
			Config: &params.ChainConfig{ChainID: big.NewInt(1), EIP150Block: big.NewInt(0), EIP155Block: big.NewInt(2), HomesteadBlock: new(big.Int)},
			Alloc:  GenesisAlloc{address: {Balance: funds}, deleteAddr: {Balance: new(big.Int)}},
		}
		genesis = gspec.MustCommit(db)
	)

	blockchain, _ := NewBlockChain(db, nil, gspec.Config, ethash.NewFaker(), vm.Config{}, nil, nil)
	defer blockchain.Stop()

	blocks, _ := GenerateChain(gspec.Config, genesis, ethash.NewFaker(), db, 4, func(i int, block *BlockGen) {
		var (
			tx      *types.Transaction
			err     error
			basicTx = func(signer types.Signer) (*types.Transaction, error) {
				return types.SignTx(types.NewTransaction(block.TxNonce(address), common.Address{}, new(big.Int), 21000, new(big.Int), nil), signer, key)
			}
		)
		switch i {
		case 0:
			tx, err = basicTx(types.HomesteadSigner{})
			if err != nil {
				t.Fatal(err)
			}
			block.AddTx(tx)
		case 2:
			tx, err = basicTx(types.HomesteadSigner{})
			if err != nil {
				t.Fatal(err)
			}
			block.AddTx(tx)

			tx, err = basicTx(types.NewEIP155Signer(gspec.Config.ChainID))
			if err != nil {
				t.Fatal(err)
			}
			block.AddTx(tx)
		case 3:
			tx, err = basicTx(types.HomesteadSigner{})
			if err != nil {
				t.Fatal(err)
			}
			block.AddTx(tx)

			tx, err = basicTx(types.NewEIP155Signer(gspec.Config.ChainID))
			if err != nil {
				t.Fatal(err)
			}
			block.AddTx(tx)
		}
	})

	if _, err := blockchain.InsertChain(blocks); err != nil {
		t.Fatal(err)
	}
	block := blockchain.GetBlockByNumber(1)
	if block.Transactions()[0].Protected() {
		t.Error("Expected block[0].txs[0] to not be replay protected")
	}

	block = blockchain.GetBlockByNumber(3)
	if block.Transactions()[0].Protected() {
		t.Error("Expected block[3].txs[0] to not be replay protected")
	}
	if !block.Transactions()[1].Protected() {
		t.Error("Expected block[3].txs[1] to be replay protected")
	}
	if _, err := blockchain.InsertChain(blocks[4:]); err != nil {
		t.Fatal(err)
	}

	// generate an invalid chain id transaction
	config := &params.ChainConfig{ChainID: big.NewInt(2), EIP150Block: big.NewInt(0), EIP155Block: big.NewInt(2), HomesteadBlock: new(big.Int)}
	blocks, _ = GenerateChain(config, blocks[len(blocks)-1], ethash.NewFaker(), db, 4, func(i int, block *BlockGen) {
		var (
			tx      *types.Transaction
			err     error
			basicTx = func(signer types.Signer) (*types.Transaction, error) {
				return types.SignTx(types.NewTransaction(block.TxNonce(address), common.Address{}, new(big.Int), 21000, new(big.Int), nil), signer, key)
			}
		)
		if i == 0 {
			tx, err = basicTx(types.NewEIP155Signer(big.NewInt(2)))
			if err != nil {
				t.Fatal(err)
			}
			block.AddTx(tx)
		}
	})
	_, err := blockchain.InsertChain(blocks)
	if err != types.ErrInvalidChainId {
		t.Error("expected error:", types.ErrInvalidChainId)
	}
}

func TestEIP161AccountRemoval(t *testing.T) {
	// Configure and generate a sample block chain
	var (
		db      = rawdb.NewMemoryDatabase()
		key, _  = crypto.HexToECDSA("b71c71a67e1177ad4e901695e1b4b9ee17ae16c6668d313eac2f96dbcda3f291")
		address = crypto.PubkeyToAddress(key.PublicKey)
		funds   = big.NewInt(1000000000)
		theAddr = common.Address{1}
		gspec   = &Genesis{
			Config: &params.ChainConfig{
				ChainID:        big.NewInt(1),
				HomesteadBlock: new(big.Int),
				EIP155Block:    new(big.Int),
				EIP150Block:    new(big.Int),
				EIP158Block:    big.NewInt(2),
			},
			Alloc: GenesisAlloc{address: {Balance: funds}},
		}
		genesis = gspec.MustCommit(db)
	)
	blockchain, _ := NewBlockChain(db, nil, gspec.Config, ethash.NewFaker(), vm.Config{}, nil, nil)
	defer blockchain.Stop()

	blocks, _ := GenerateChain(gspec.Config, genesis, ethash.NewFaker(), db, 3, func(i int, block *BlockGen) {
		var (
			tx     *types.Transaction
			err    error
			signer = types.NewEIP155Signer(gspec.Config.ChainID)
		)
		switch i {
		case 0:
			tx, err = types.SignTx(types.NewTransaction(block.TxNonce(address), theAddr, new(big.Int), 21000, new(big.Int), nil), signer, key)
		case 1:
			tx, err = types.SignTx(types.NewTransaction(block.TxNonce(address), theAddr, new(big.Int), 21000, new(big.Int), nil), signer, key)
		case 2:
			tx, err = types.SignTx(types.NewTransaction(block.TxNonce(address), theAddr, new(big.Int), 21000, new(big.Int), nil), signer, key)
		}
		if err != nil {
			t.Fatal(err)
		}
		block.AddTx(tx)
	})
	// account must exist pre eip 161
	if _, err := blockchain.InsertChain(types.Blocks{blocks[0]}); err != nil {
		t.Fatal(err)
	}
	if st, _ := blockchain.State(); !st.Exist(theAddr) {
		t.Error("expected account to exist")
	}

	// account needs to be deleted post eip 161
	if _, err := blockchain.InsertChain(types.Blocks{blocks[1]}); err != nil {
		t.Fatal(err)
	}
	if st, _ := blockchain.State(); st.Exist(theAddr) {
		t.Error("account should not exist")
	}

	// account musn't be created post eip 161
	if _, err := blockchain.InsertChain(types.Blocks{blocks[2]}); err != nil {
		t.Fatal(err)
	}
	if st, _ := blockchain.State(); st.Exist(theAddr) {
		t.Error("account should not exist")
	}
}

// This is a regression test (i.e. as weird as it is, don't delete it ever), which
// tests that under weird reorg conditions the blockchain and its internal header-
// chain return the same latest block/header.
//
// https://github.com/ethereum/go-ethereum/pull/15941
func TestBlockchainHeaderchainReorgConsistency(t *testing.T) {
	// Generate a canonical chain to act as the main dataset
	engine := ethash.NewFaker()

	db := rawdb.NewMemoryDatabase()
	genesis := new(Genesis).MustCommit(db)
	blocks, _ := GenerateChain(params.TestChainConfig, genesis, engine, db, 64, func(i int, b *BlockGen) { b.SetCoinbase(common.Address{1}) })

	// Generate a bunch of fork blocks, each side forking from the canonical chain
	forks := make([]*types.Block, len(blocks))
	for i := 0; i < len(forks); i++ {
		parent := genesis
		if i > 0 {
			parent = blocks[i-1]
		}
		fork, _ := GenerateChain(params.TestChainConfig, parent, engine, db, 1, func(i int, b *BlockGen) { b.SetCoinbase(common.Address{2}) })
		forks[i] = fork[0]
	}
	// Import the canonical and fork chain side by side, verifying the current block
	// and current header consistency
	diskdb := rawdb.NewMemoryDatabase()
	new(Genesis).MustCommit(diskdb)

	chain, err := NewBlockChain(diskdb, nil, params.TestChainConfig, engine, vm.Config{}, nil, nil)
	if err != nil {
		t.Fatalf("failed to create tester chain: %v", err)
	}
	for i := 0; i < len(blocks); i++ {
		if _, err := chain.InsertChain(blocks[i : i+1]); err != nil {
			t.Fatalf("block %d: failed to insert into chain: %v", i, err)
		}
		if chain.CurrentBlock().Hash() != chain.CurrentHeader().Hash() {
			t.Errorf("block %d: current block/header mismatch: block #%d [%x…], header #%d [%x…]", i, chain.CurrentBlock().Number(), chain.CurrentBlock().Hash().Bytes()[:4], chain.CurrentHeader().Number, chain.CurrentHeader().Hash().Bytes()[:4])
		}
		if _, err := chain.InsertChain(forks[i : i+1]); err != nil {
			t.Fatalf(" fork %d: failed to insert into chain: %v", i, err)
		}
		if chain.CurrentBlock().Hash() != chain.CurrentHeader().Hash() {
			t.Errorf(" fork %d: current block/header mismatch: block #%d [%x…], header #%d [%x…]", i, chain.CurrentBlock().Number(), chain.CurrentBlock().Hash().Bytes()[:4], chain.CurrentHeader().Number, chain.CurrentHeader().Hash().Bytes()[:4])
		}
	}
}

// Tests that importing small side forks doesn't leave junk in the trie database
// cache (which would eventually cause memory issues).
func TestTrieForkGC(t *testing.T) {
	// Generate a canonical chain to act as the main dataset
	engine := ethash.NewFaker()

	db := rawdb.NewMemoryDatabase()
	genesis := new(Genesis).MustCommit(db)
	blocks, _ := GenerateChain(params.TestChainConfig, genesis, engine, db, 2*TriesInMemory, func(i int, b *BlockGen) { b.SetCoinbase(common.Address{1}) })

	// Generate a bunch of fork blocks, each side forking from the canonical chain
	forks := make([]*types.Block, len(blocks))
	for i := 0; i < len(forks); i++ {
		parent := genesis
		if i > 0 {
			parent = blocks[i-1]
		}
		fork, _ := GenerateChain(params.TestChainConfig, parent, engine, db, 1, func(i int, b *BlockGen) { b.SetCoinbase(common.Address{2}) })
		forks[i] = fork[0]
	}
	// Import the canonical and fork chain side by side, forcing the trie cache to cache both
	diskdb := rawdb.NewMemoryDatabase()
	new(Genesis).MustCommit(diskdb)

	chain, err := NewBlockChain(diskdb, nil, params.TestChainConfig, engine, vm.Config{}, nil, nil)
	if err != nil {
		t.Fatalf("failed to create tester chain: %v", err)
	}
	for i := 0; i < len(blocks); i++ {
		if _, err := chain.InsertChain(blocks[i : i+1]); err != nil {
			t.Fatalf("block %d: failed to insert into chain: %v", i, err)
		}
		if _, err := chain.InsertChain(forks[i : i+1]); err != nil {
			t.Fatalf("fork %d: failed to insert into chain: %v", i, err)
		}
	}
	// Dereference all the recent tries and ensure no past trie is left in
	for i := 0; i < TriesInMemory; i++ {
		chain.stateCache.TrieDB().Dereference(blocks[len(blocks)-1-i].Root())
		chain.stateCache.TrieDB().Dereference(forks[len(blocks)-1-i].Root())
	}
	if len(chain.stateCache.TrieDB().Nodes()) > 0 {
		t.Fatalf("stale tries still alive after garbase collection")
	}
}

// Tests that doing large reorgs works even if the state associated with the
// forking point is not available any more.
func TestLargeReorgTrieGC(t *testing.T) {
	// Generate the original common chain segment and the two competing forks
	engine := ethash.NewFaker()

	db := rawdb.NewMemoryDatabase()
	genesis := new(Genesis).MustCommit(db)

	shared, _ := GenerateChain(params.TestChainConfig, genesis, engine, db, 64, func(i int, b *BlockGen) { b.SetCoinbase(common.Address{1}) })
	original, _ := GenerateChain(params.TestChainConfig, shared[len(shared)-1], engine, db, 2*TriesInMemory, func(i int, b *BlockGen) { b.SetCoinbase(common.Address{2}) })
	competitor, _ := GenerateChain(params.TestChainConfig, shared[len(shared)-1], engine, db, 2*TriesInMemory+1, func(i int, b *BlockGen) { b.SetCoinbase(common.Address{3}) })

	// Import the shared chain and the original canonical one
	diskdb := rawdb.NewMemoryDatabase()
	new(Genesis).MustCommit(diskdb)

	chain, err := NewBlockChain(diskdb, nil, params.TestChainConfig, engine, vm.Config{}, nil, nil)
	if err != nil {
		t.Fatalf("failed to create tester chain: %v", err)
	}
	if _, err := chain.InsertChain(shared); err != nil {
		t.Fatalf("failed to insert shared chain: %v", err)
	}
	if _, err := chain.InsertChain(original); err != nil {
		t.Fatalf("failed to insert original chain: %v", err)
	}
	// Ensure that the state associated with the forking point is pruned away
	if node, _ := chain.stateCache.TrieDB().Node(shared[len(shared)-1].Root()); node != nil {
		t.Fatalf("common-but-old ancestor still cache")
	}
	// Import the competitor chain without exceeding the canonical's TD and ensure
	// we have not processed any of the blocks (protection against malicious blocks)
	if _, err := chain.InsertChain(competitor[:len(competitor)-2]); err != nil {
		t.Fatalf("failed to insert competitor chain: %v", err)
	}
	for i, block := range competitor[:len(competitor)-2] {
		if node, _ := chain.stateCache.TrieDB().Node(block.Root()); node != nil {
			t.Fatalf("competitor %d: low TD chain became processed", i)
		}
	}
	// Import the head of the competitor chain, triggering the reorg and ensure we
	// successfully reprocess all the stashed away blocks.
	if _, err := chain.InsertChain(competitor[len(competitor)-2:]); err != nil {
		t.Fatalf("failed to finalize competitor chain: %v", err)
	}
	for i, block := range competitor[:len(competitor)-TriesInMemory] {
		if node, _ := chain.stateCache.TrieDB().Node(block.Root()); node != nil {
			t.Fatalf("competitor %d: competing chain state missing", i)
		}
	}
}

func TestBlockchainRecovery(t *testing.T) {
	// Configure and generate a sample block chain
	var (
		gendb   = rawdb.NewMemoryDatabase()
		key, _  = crypto.HexToECDSA("b71c71a67e1177ad4e901695e1b4b9ee17ae16c6668d313eac2f96dbcda3f291")
		address = crypto.PubkeyToAddress(key.PublicKey)
		funds   = big.NewInt(1000000000)
		gspec   = &Genesis{Config: params.TestChainConfig, Alloc: GenesisAlloc{address: {Balance: funds}}}
		genesis = gspec.MustCommit(gendb)
	)
	height := uint64(1024)
	blocks, receipts := GenerateChain(gspec.Config, genesis, ethash.NewFaker(), gendb, int(height), nil)

	// Import the chain as a ancient-first node and ensure all pointers are updated
	frdir, err := ioutil.TempDir("", "")
	if err != nil {
		t.Fatalf("failed to create temp freezer dir: %v", err)
	}
	defer os.Remove(frdir)
	ancientDb, err := rawdb.NewDatabaseWithFreezer(rawdb.NewMemoryDatabase(), frdir, "")
	if err != nil {
		t.Fatalf("failed to create temp freezer db: %v", err)
	}
	gspec.MustCommit(ancientDb)
	ancient, _ := NewBlockChain(ancientDb, nil, gspec.Config, ethash.NewFaker(), vm.Config{}, nil, nil)

	headers := make([]*types.Header, len(blocks))
	for i, block := range blocks {
		headers[i] = block.Header()
	}
	if n, err := ancient.InsertHeaderChain(headers, 1); err != nil {
		t.Fatalf("failed to insert header %d: %v", n, err)
	}
	if n, err := ancient.InsertReceiptChain(blocks, receipts, uint64(3*len(blocks)/4)); err != nil {
		t.Fatalf("failed to insert receipt %d: %v", n, err)
	}
	ancient.Stop()

	// Destroy head fast block manually
	midBlock := blocks[len(blocks)/2]
	rawdb.WriteHeadFastBlockHash(ancientDb, midBlock.Hash())

	// Reopen broken blockchain again
	ancient, _ = NewBlockChain(ancientDb, nil, gspec.Config, ethash.NewFaker(), vm.Config{}, nil, nil)
	defer ancient.Stop()
	if num := ancient.CurrentBlock().NumberU64(); num != 0 {
		t.Errorf("head block mismatch: have #%v, want #%v", num, 0)
	}
	if num := ancient.CurrentFastBlock().NumberU64(); num != midBlock.NumberU64() {
		t.Errorf("head fast-block mismatch: have #%v, want #%v", num, midBlock.NumberU64())
	}
	if num := ancient.CurrentHeader().Number.Uint64(); num != midBlock.NumberU64() {
		t.Errorf("head header mismatch: have #%v, want #%v", num, midBlock.NumberU64())
	}
}

func TestIncompleteAncientReceiptChainInsertion(t *testing.T) {
	// Configure and generate a sample block chain
	var (
		gendb   = rawdb.NewMemoryDatabase()
		key, _  = crypto.HexToECDSA("b71c71a67e1177ad4e901695e1b4b9ee17ae16c6668d313eac2f96dbcda3f291")
		address = crypto.PubkeyToAddress(key.PublicKey)
		funds   = big.NewInt(1000000000)
		gspec   = &Genesis{Config: params.TestChainConfig, Alloc: GenesisAlloc{address: {Balance: funds}}}
		genesis = gspec.MustCommit(gendb)
	)
	height := uint64(1024)
	blocks, receipts := GenerateChain(gspec.Config, genesis, ethash.NewFaker(), gendb, int(height), nil)

	// Import the chain as a ancient-first node and ensure all pointers are updated
	frdir, err := ioutil.TempDir("", "")
	if err != nil {
		t.Fatalf("failed to create temp freezer dir: %v", err)
	}
	defer os.Remove(frdir)
	ancientDb, err := rawdb.NewDatabaseWithFreezer(rawdb.NewMemoryDatabase(), frdir, "")
	if err != nil {
		t.Fatalf("failed to create temp freezer db: %v", err)
	}
	gspec.MustCommit(ancientDb)
	ancient, _ := NewBlockChain(ancientDb, nil, gspec.Config, ethash.NewFaker(), vm.Config{}, nil, nil)
	defer ancient.Stop()

	headers := make([]*types.Header, len(blocks))
	for i, block := range blocks {
		headers[i] = block.Header()
	}
	if n, err := ancient.InsertHeaderChain(headers, 1); err != nil {
		t.Fatalf("failed to insert header %d: %v", n, err)
	}
	// Abort ancient receipt chain insertion deliberately
	ancient.terminateInsert = func(hash common.Hash, number uint64) bool {
		return number == blocks[len(blocks)/2].NumberU64()
	}
	previousFastBlock := ancient.CurrentFastBlock()
	if n, err := ancient.InsertReceiptChain(blocks, receipts, uint64(3*len(blocks)/4)); err == nil {
		t.Fatalf("failed to insert receipt %d: %v", n, err)
	}
	if ancient.CurrentFastBlock().NumberU64() != previousFastBlock.NumberU64() {
		t.Fatalf("failed to rollback ancient data, want %d, have %d", previousFastBlock.NumberU64(), ancient.CurrentFastBlock().NumberU64())
	}
	if frozen, err := ancient.db.Ancients(); err != nil || frozen != 1 {
		t.Fatalf("failed to truncate ancient data")
	}
	ancient.terminateInsert = nil
	if n, err := ancient.InsertReceiptChain(blocks, receipts, uint64(3*len(blocks)/4)); err != nil {
		t.Fatalf("failed to insert receipt %d: %v", n, err)
	}
	if ancient.CurrentFastBlock().NumberU64() != blocks[len(blocks)-1].NumberU64() {
		t.Fatalf("failed to insert ancient recept chain after rollback")
	}
}

// Tests that importing a very large side fork, which is larger than the canon chain,
// but where the difficulty per block is kept low: this means that it will not
// overtake the 'canon' chain until after it's passed canon by about 200 blocks.
//
// Details at:
//  - https://github.com/ethereum/go-ethereum/issues/18977
//  - https://github.com/ethereum/go-ethereum/pull/18988
func TestLowDiffLongChain(t *testing.T) {
	// Generate a canonical chain to act as the main dataset
	engine := ethash.NewFaker()
	db := rawdb.NewMemoryDatabase()
	genesis := new(Genesis).MustCommit(db)

	// We must use a pretty long chain to ensure that the fork doesn't overtake us
	// until after at least 128 blocks post tip
	blocks, _ := GenerateChain(params.TestChainConfig, genesis, engine, db, 6*TriesInMemory, func(i int, b *BlockGen) {
		b.SetCoinbase(common.Address{1})
		b.OffsetTime(-9)
	})

	// Import the canonical chain
	diskdb := rawdb.NewMemoryDatabase()
	new(Genesis).MustCommit(diskdb)

	chain, err := NewBlockChain(diskdb, nil, params.TestChainConfig, engine, vm.Config{}, nil, nil)
	if err != nil {
		t.Fatalf("failed to create tester chain: %v", err)
	}
	if n, err := chain.InsertChain(blocks); err != nil {
		t.Fatalf("block %d: failed to insert into chain: %v", n, err)
	}
	// Generate fork chain, starting from an early block
	parent := blocks[10]
	fork, _ := GenerateChain(params.TestChainConfig, parent, engine, db, 8*TriesInMemory, func(i int, b *BlockGen) {
		b.SetCoinbase(common.Address{2})
	})

	// And now import the fork
	if i, err := chain.InsertChain(fork); err != nil {
		t.Fatalf("block %d: failed to insert into chain: %v", i, err)
	}
	head := chain.CurrentBlock()
	if got := fork[len(fork)-1].Hash(); got != head.Hash() {
		t.Fatalf("head wrong, expected %x got %x", head.Hash(), got)
	}
	// Sanity check that all the canonical numbers are present
	header := chain.CurrentHeader()
	for number := head.NumberU64(); number > 0; number-- {
		if hash := chain.GetHeaderByNumber(number).Hash(); hash != header.Hash() {
			t.Fatalf("header %d: canonical hash mismatch: have %x, want %x", number, hash, header.Hash())
		}
		header = chain.GetHeader(header.ParentHash, number-1)
	}
}

// Tests that importing a sidechain (S), where
// - S is sidechain, containing blocks [Sn...Sm]
// - C is canon chain, containing blocks [G..Cn..Cm]
// - A common ancestor is placed at prune-point + blocksBetweenCommonAncestorAndPruneblock
// - The sidechain S is prepended with numCanonBlocksInSidechain blocks from the canon chain
func testSideImport(t *testing.T, numCanonBlocksInSidechain, blocksBetweenCommonAncestorAndPruneblock int) {

	// Generate a canonical chain to act as the main dataset
	engine := ethash.NewFaker()
	db := rawdb.NewMemoryDatabase()
	genesis := new(Genesis).MustCommit(db)

	// Generate and import the canonical chain
	blocks, _ := GenerateChain(params.TestChainConfig, genesis, engine, db, 2*TriesInMemory, nil)
	diskdb := rawdb.NewMemoryDatabase()
	new(Genesis).MustCommit(diskdb)
	chain, err := NewBlockChain(diskdb, nil, params.TestChainConfig, engine, vm.Config{}, nil, nil)
	if err != nil {
		t.Fatalf("failed to create tester chain: %v", err)
	}
	if n, err := chain.InsertChain(blocks); err != nil {
		t.Fatalf("block %d: failed to insert into chain: %v", n, err)
	}

	lastPrunedIndex := len(blocks) - TriesInMemory - 1
	lastPrunedBlock := blocks[lastPrunedIndex]
	firstNonPrunedBlock := blocks[len(blocks)-TriesInMemory]

	// Verify pruning of lastPrunedBlock
	if chain.HasBlockAndState(lastPrunedBlock.Hash(), lastPrunedBlock.NumberU64()) {
		t.Errorf("Block %d not pruned", lastPrunedBlock.NumberU64())
	}
	// Verify firstNonPrunedBlock is not pruned
	if !chain.HasBlockAndState(firstNonPrunedBlock.Hash(), firstNonPrunedBlock.NumberU64()) {
		t.Errorf("Block %d pruned", firstNonPrunedBlock.NumberU64())
	}
	// Generate the sidechain
	// First block should be a known block, block after should be a pruned block. So
	// canon(pruned), side, side...

	// Generate fork chain, make it longer than canon
	parentIndex := lastPrunedIndex + blocksBetweenCommonAncestorAndPruneblock
	parent := blocks[parentIndex]
	fork, _ := GenerateChain(params.TestChainConfig, parent, engine, db, 2*TriesInMemory, func(i int, b *BlockGen) {
		b.SetCoinbase(common.Address{2})
	})
	// Prepend the parent(s)
	var sidechain []*types.Block
	for i := numCanonBlocksInSidechain; i > 0; i-- {
		sidechain = append(sidechain, blocks[parentIndex+1-i])
	}
	sidechain = append(sidechain, fork...)
	_, err = chain.InsertChain(sidechain)
	if err != nil {
		t.Errorf("Got error, %v", err)
	}
	head := chain.CurrentBlock()
	if got := fork[len(fork)-1].Hash(); got != head.Hash() {
		t.Fatalf("head wrong, expected %x got %x", head.Hash(), got)
	}
}

// Tests that importing a sidechain (S), where
// - S is sidechain, containing blocks [Sn...Sm]
// - C is canon chain, containing blocks [G..Cn..Cm]
// - The common ancestor Cc is pruned
// - The first block in S: Sn, is == Cn
// That is: the sidechain for import contains some blocks already present in canon chain.
// So the blocks are
// [ Cn, Cn+1, Cc, Sn+3 ... Sm]
//   ^    ^    ^  pruned
func TestPrunedImportSide(t *testing.T) {
	//glogger := log.NewGlogHandler(log.StreamHandler(os.Stdout, log.TerminalFormat(false)))
	//glogger.Verbosity(3)
	//log.Root().SetHandler(log.Handler(glogger))
	testSideImport(t, 3, 3)
	testSideImport(t, 3, -3)
	testSideImport(t, 10, 0)
	testSideImport(t, 1, 10)
	testSideImport(t, 1, -10)
}

func TestInsertKnownHeaders(t *testing.T)      { testInsertKnownChainData(t, "headers") }
func TestInsertKnownReceiptChain(t *testing.T) { testInsertKnownChainData(t, "receipts") }
func TestInsertKnownBlocks(t *testing.T)       { testInsertKnownChainData(t, "blocks") }

func testInsertKnownChainData(t *testing.T, typ string) {
	engine := ethash.NewFaker()

	db := rawdb.NewMemoryDatabase()
	genesis := new(Genesis).MustCommit(db)

	blocks, receipts := GenerateChain(params.TestChainConfig, genesis, engine, db, 32, func(i int, b *BlockGen) { b.SetCoinbase(common.Address{1}) })
	// A longer chain but total difficulty is lower.
	blocks2, receipts2 := GenerateChain(params.TestChainConfig, blocks[len(blocks)-1], engine, db, 65, func(i int, b *BlockGen) { b.SetCoinbase(common.Address{1}) })
	// A shorter chain but total difficulty is higher.
	blocks3, receipts3 := GenerateChain(params.TestChainConfig, blocks[len(blocks)-1], engine, db, 64, func(i int, b *BlockGen) {
		b.SetCoinbase(common.Address{1})
		b.OffsetTime(-9) // A higher difficulty
	})
	// Import the shared chain and the original canonical one
	dir, err := ioutil.TempDir("", "")
	if err != nil {
		t.Fatalf("failed to create temp freezer dir: %v", err)
	}
	defer os.Remove(dir)
	chaindb, err := rawdb.NewDatabaseWithFreezer(rawdb.NewMemoryDatabase(), dir, "")
	if err != nil {
		t.Fatalf("failed to create temp freezer db: %v", err)
	}
	new(Genesis).MustCommit(chaindb)
	defer os.RemoveAll(dir)

	chain, err := NewBlockChain(chaindb, nil, params.TestChainConfig, engine, vm.Config{}, nil, nil)
	if err != nil {
		t.Fatalf("failed to create tester chain: %v", err)
	}

	var (
		inserter func(blocks []*types.Block, receipts []types.Receipts) error
		asserter func(t *testing.T, block *types.Block)
	)
	if typ == "headers" {
		inserter = func(blocks []*types.Block, receipts []types.Receipts) error {
			headers := make([]*types.Header, 0, len(blocks))
			for _, block := range blocks {
				headers = append(headers, block.Header())
			}
			_, err := chain.InsertHeaderChain(headers, 1)
			return err
		}
		asserter = func(t *testing.T, block *types.Block) {
			if chain.CurrentHeader().Hash() != block.Hash() {
				t.Fatalf("current head header mismatch, have %v, want %v", chain.CurrentHeader().Hash().Hex(), block.Hash().Hex())
			}
		}
	} else if typ == "receipts" {
		inserter = func(blocks []*types.Block, receipts []types.Receipts) error {
			headers := make([]*types.Header, 0, len(blocks))
			for _, block := range blocks {
				headers = append(headers, block.Header())
			}
			_, err := chain.InsertHeaderChain(headers, 1)
			if err != nil {
				return err
			}
			_, err = chain.InsertReceiptChain(blocks, receipts, 0)
			return err
		}
		asserter = func(t *testing.T, block *types.Block) {
			if chain.CurrentFastBlock().Hash() != block.Hash() {
				t.Fatalf("current head fast block mismatch, have %v, want %v", chain.CurrentFastBlock().Hash().Hex(), block.Hash().Hex())
			}
		}
	} else {
		inserter = func(blocks []*types.Block, receipts []types.Receipts) error {
			_, err := chain.InsertChain(blocks)
			return err
		}
		asserter = func(t *testing.T, block *types.Block) {
			if chain.CurrentBlock().Hash() != block.Hash() {
				t.Fatalf("current head block mismatch, have %v, want %v", chain.CurrentBlock().Hash().Hex(), block.Hash().Hex())
			}
		}
	}

	if err := inserter(blocks, receipts); err != nil {
		t.Fatalf("failed to insert chain data: %v", err)
	}

	// Reimport the chain data again. All the imported
	// chain data are regarded "known" data.
	if err := inserter(blocks, receipts); err != nil {
		t.Fatalf("failed to insert chain data: %v", err)
	}
	asserter(t, blocks[len(blocks)-1])

	// Import a long canonical chain with some known data as prefix.
	var rollback []common.Hash
	for i := len(blocks) / 2; i < len(blocks); i++ {
		rollback = append(rollback, blocks[i].Hash())
	}
	chain.Rollback(rollback)
	if err := inserter(append(blocks, blocks2...), append(receipts, receipts2...)); err != nil {
		t.Fatalf("failed to insert chain data: %v", err)
	}
	asserter(t, blocks2[len(blocks2)-1])

	// Import a heavier shorter but higher total difficulty chain with some known data as prefix.
	if err := inserter(append(blocks, blocks3...), append(receipts, receipts3...)); err != nil {
		t.Fatalf("failed to insert chain data: %v", err)
	}
	asserter(t, blocks3[len(blocks3)-1])

	// Import a longer but lower total difficulty chain with some known data as prefix.
	if err := inserter(append(blocks, blocks2...), append(receipts, receipts2...)); err != nil {
		t.Fatalf("failed to insert chain data: %v", err)
	}
	// The head shouldn't change.
	asserter(t, blocks3[len(blocks3)-1])

	// Rollback the heavier chain and re-insert the longer chain again
	for i := 0; i < len(blocks3); i++ {
		rollback = append(rollback, blocks3[i].Hash())
	}
	chain.Rollback(rollback)

	if err := inserter(append(blocks, blocks2...), append(receipts, receipts2...)); err != nil {
		t.Fatalf("failed to insert chain data: %v", err)
	}
	asserter(t, blocks2[len(blocks2)-1])
}

// getLongAndShortChains returns two chains,
// A is longer, B is heavier
func getLongAndShortChains() (*BlockChain, []*types.Block, []*types.Block, error) {
	// Generate a canonical chain to act as the main dataset
	engine := ethash.NewFaker()
	db := rawdb.NewMemoryDatabase()
	genesis := new(Genesis).MustCommit(db)

	// Generate and import the canonical chain,
	// Offset the time, to keep the difficulty low
	longChain, _ := GenerateChain(params.TestChainConfig, genesis, engine, db, 80, func(i int, b *BlockGen) {
		b.SetCoinbase(common.Address{1})
	})
	diskdb := rawdb.NewMemoryDatabase()
	new(Genesis).MustCommit(diskdb)

	chain, err := NewBlockChain(diskdb, nil, params.TestChainConfig, engine, vm.Config{}, nil, nil)
	if err != nil {
		return nil, nil, nil, fmt.Errorf("failed to create tester chain: %v", err)
	}

	// Generate fork chain, make it shorter than canon, with common ancestor pretty early
	parentIndex := 3
	parent := longChain[parentIndex]
	heavyChain, _ := GenerateChain(params.TestChainConfig, parent, engine, db, 75, func(i int, b *BlockGen) {
		b.SetCoinbase(common.Address{2})
		b.OffsetTime(-9)
	})
	// Verify that the test is sane
	var (
		longerTd  = new(big.Int)
		shorterTd = new(big.Int)
	)
	for index, b := range longChain {
		longerTd.Add(longerTd, b.Difficulty())
		if index <= parentIndex {
			shorterTd.Add(shorterTd, b.Difficulty())
		}
	}
	for _, b := range heavyChain {
		shorterTd.Add(shorterTd, b.Difficulty())
	}
	if shorterTd.Cmp(longerTd) <= 0 {
		return nil, nil, nil, fmt.Errorf("Test is moot, heavyChain td (%v) must be larger than canon td (%v)", shorterTd, longerTd)
	}
	longerNum := longChain[len(longChain)-1].NumberU64()
	shorterNum := heavyChain[len(heavyChain)-1].NumberU64()
	if shorterNum >= longerNum {
		return nil, nil, nil, fmt.Errorf("Test is moot, heavyChain num (%v) must be lower than canon num (%v)", shorterNum, longerNum)
	}
	return chain, longChain, heavyChain, nil
}

// TestReorgToShorterRemovesCanonMapping tests that if we
// 1. Have a chain [0 ... N .. X]
// 2. Reorg to shorter but heavier chain [0 ... N ... Y]
// 3. Then there should be no canon mapping for the block at height X
func TestReorgToShorterRemovesCanonMapping(t *testing.T) {
	chain, canonblocks, sideblocks, err := getLongAndShortChains()
	if err != nil {
		t.Fatal(err)
	}
	if n, err := chain.InsertChain(canonblocks); err != nil {
		t.Fatalf("block %d: failed to insert into chain: %v", n, err)
	}
	canonNum := chain.CurrentBlock().NumberU64()
	_, err = chain.InsertChain(sideblocks)
	if err != nil {
		t.Errorf("Got error, %v", err)
	}
	head := chain.CurrentBlock()
	if got := sideblocks[len(sideblocks)-1].Hash(); got != head.Hash() {
		t.Fatalf("head wrong, expected %x got %x", head.Hash(), got)
	}
	// We have now inserted a sidechain.
	if blockByNum := chain.GetBlockByNumber(canonNum); blockByNum != nil {
		t.Errorf("expected block to be gone: %v", blockByNum.NumberU64())
	}
	if headerByNum := chain.GetHeaderByNumber(canonNum); headerByNum != nil {
		t.Errorf("expected header to be gone: %v", headerByNum.Number.Uint64())
	}
}

// TestReorgToShorterRemovesCanonMappingHeaderChain is the same scenario
// as TestReorgToShorterRemovesCanonMapping, but applied on headerchain
// imports -- that is, for fast sync
func TestReorgToShorterRemovesCanonMappingHeaderChain(t *testing.T) {
	chain, canonblocks, sideblocks, err := getLongAndShortChains()
	if err != nil {
		t.Fatal(err)
	}
	// Convert into headers
	canonHeaders := make([]*types.Header, len(canonblocks))
	for i, block := range canonblocks {
		canonHeaders[i] = block.Header()
	}
	if n, err := chain.InsertHeaderChain(canonHeaders, 0); err != nil {
		t.Fatalf("header %d: failed to insert into chain: %v", n, err)
	}
	canonNum := chain.CurrentHeader().Number.Uint64()
	sideHeaders := make([]*types.Header, len(sideblocks))
	for i, block := range sideblocks {
		sideHeaders[i] = block.Header()
	}
	if n, err := chain.InsertHeaderChain(sideHeaders, 0); err != nil {
		t.Fatalf("header %d: failed to insert into chain: %v", n, err)
	}
	head := chain.CurrentHeader()
	if got := sideblocks[len(sideblocks)-1].Hash(); got != head.Hash() {
		t.Fatalf("head wrong, expected %x got %x", head.Hash(), got)
	}
	// We have now inserted a sidechain.
	if blockByNum := chain.GetBlockByNumber(canonNum); blockByNum != nil {
		t.Errorf("expected block to be gone: %v", blockByNum.NumberU64())
	}
	if headerByNum := chain.GetHeaderByNumber(canonNum); headerByNum != nil {
		t.Errorf("expected header to be gone: %v", headerByNum.Number.Uint64())
	}
}

func TestTransactionIndices(t *testing.T) {
	// Configure and generate a sample block chain
	var (
		gendb   = rawdb.NewMemoryDatabase()
		key, _  = crypto.HexToECDSA("b71c71a67e1177ad4e901695e1b4b9ee17ae16c6668d313eac2f96dbcda3f291")
		address = crypto.PubkeyToAddress(key.PublicKey)
		funds   = big.NewInt(1000000000)
		gspec   = &Genesis{Config: params.TestChainConfig, Alloc: GenesisAlloc{address: {Balance: funds}}}
		genesis = gspec.MustCommit(gendb)
		signer  = types.NewEIP155Signer(gspec.Config.ChainID)
	)
	height := uint64(128)
	blocks, receipts := GenerateChain(gspec.Config, genesis, ethash.NewFaker(), gendb, int(height), func(i int, block *BlockGen) {
		tx, err := types.SignTx(types.NewTransaction(block.TxNonce(address), common.Address{0x00}, big.NewInt(1000), params.TxGas, nil, nil), signer, key)
		if err != nil {
			panic(err)
		}
		block.AddTx(tx)
	})
	blocks2, _ := GenerateChain(gspec.Config, blocks[len(blocks)-1], ethash.NewFaker(), gendb, 10, nil)

	check := func(tail *uint64, chain *BlockChain) {
		stored := rawdb.ReadTxIndexTail(chain.db)
		if tail == nil && stored != nil {
			t.Fatalf("Oldest indexded block mismatch, want nil, have %d", *stored)
		}
		if tail != nil && *stored != *tail {
			t.Fatalf("Oldest indexded block mismatch, want %d, have %d", *tail, *stored)
		}
		if tail != nil {
			for i := *tail; i <= chain.CurrentBlock().NumberU64(); i++ {
				block := rawdb.ReadBlock(chain.db, rawdb.ReadCanonicalHash(chain.db, i), i)
				if block.Transactions().Len() == 0 {
					continue
				}
				for _, tx := range block.Transactions() {
					if index := rawdb.ReadTxLookupEntry(chain.db, tx.Hash()); index == nil {
						t.Fatalf("Miss transaction indice, number %d hash %s", i, tx.Hash().Hex())
					}
				}
			}
			for i := uint64(0); i < *tail; i++ {
				block := rawdb.ReadBlock(chain.db, rawdb.ReadCanonicalHash(chain.db, i), i)
				if block.Transactions().Len() == 0 {
					continue
				}
				for _, tx := range block.Transactions() {
					if index := rawdb.ReadTxLookupEntry(chain.db, tx.Hash()); index != nil {
						t.Fatalf("Transaction indice should be deleted, number %d hash %s", i, tx.Hash().Hex())
					}
				}
			}
		}
	}
	frdir, err := ioutil.TempDir("", "")
	if err != nil {
		t.Fatalf("failed to create temp freezer dir: %v", err)
	}
	defer os.Remove(frdir)
	ancientDb, err := rawdb.NewDatabaseWithFreezer(rawdb.NewMemoryDatabase(), frdir, "")
	if err != nil {
		t.Fatalf("failed to create temp freezer db: %v", err)
	}
	gspec.MustCommit(ancientDb)

	// Import all blocks into ancient db
	l := uint64(0)
	chain, err := NewBlockChain(ancientDb, nil, params.TestChainConfig, ethash.NewFaker(), vm.Config{}, nil, &l)
	if err != nil {
		t.Fatalf("failed to create tester chain: %v", err)
	}
	headers := make([]*types.Header, len(blocks))
	for i, block := range blocks {
		headers[i] = block.Header()
	}
	if n, err := chain.InsertHeaderChain(headers, 0); err != nil {
		t.Fatalf("failed to insert header %d: %v", n, err)
	}
	if n, err := chain.InsertReceiptChain(blocks, receipts, 128); err != nil {
		t.Fatalf("block %d: failed to insert into chain: %v", n, err)
	}
	chain.Stop()
	ancientDb.Close()

	// Init block chain with external ancients, check all needed indices has been indexed.
	limit := []uint64{0, 32, 64, 128}
	for _, l := range limit {
		ancientDb, err = rawdb.NewDatabaseWithFreezer(rawdb.NewMemoryDatabase(), frdir, "")
		if err != nil {
			t.Fatalf("failed to create temp freezer db: %v", err)
		}
		gspec.MustCommit(ancientDb)
		chain, err = NewBlockChain(ancientDb, nil, params.TestChainConfig, ethash.NewFaker(), vm.Config{}, nil, &l)
		if err != nil {
			t.Fatalf("failed to create tester chain: %v", err)
		}
		time.Sleep(50 * time.Millisecond) // Wait for indices initialisation
		var tail uint64
		if l != 0 {
			tail = uint64(128) - l + 1
		}
		check(&tail, chain)
		chain.Stop()
		ancientDb.Close()
	}

	// Reconstruct a block chain which only reserves HEAD-64 tx indices
	ancientDb, err = rawdb.NewDatabaseWithFreezer(rawdb.NewMemoryDatabase(), frdir, "")
	if err != nil {
		t.Fatalf("failed to create temp freezer db: %v", err)
	}
	gspec.MustCommit(ancientDb)

	limit = []uint64{0, 64 /* drop stale */, 32 /* shorten history */, 64 /* extend history */, 0 /* restore all */}
	tails := []uint64{0, 67 /* 130 - 64 + 1 */, 100 /* 131 - 32 + 1 */, 69 /* 132 - 64 + 1 */, 0}
	for i, l := range limit {
		chain, err = NewBlockChain(ancientDb, nil, params.TestChainConfig, ethash.NewFaker(), vm.Config{}, nil, &l)
		if err != nil {
			t.Fatalf("failed to create tester chain: %v", err)
		}
		chain.InsertChain(blocks2[i : i+1]) // Feed chain a higher block to trigger indices updater.
		time.Sleep(50 * time.Millisecond)   // Wait for indices initialisation
		check(&tails[i], chain)
		chain.Stop()
	}
}

func TestSkipStaleTxIndicesInFastSync(t *testing.T) {
	// Configure and generate a sample block chain
	var (
		gendb   = rawdb.NewMemoryDatabase()
		key, _  = crypto.HexToECDSA("b71c71a67e1177ad4e901695e1b4b9ee17ae16c6668d313eac2f96dbcda3f291")
		address = crypto.PubkeyToAddress(key.PublicKey)
		funds   = big.NewInt(1000000000)
		gspec   = &Genesis{Config: params.TestChainConfig, Alloc: GenesisAlloc{address: {Balance: funds}}}
		genesis = gspec.MustCommit(gendb)
		signer  = types.NewEIP155Signer(gspec.Config.ChainID)
	)
	height := uint64(128)
	blocks, receipts := GenerateChain(gspec.Config, genesis, ethash.NewFaker(), gendb, int(height), func(i int, block *BlockGen) {
		tx, err := types.SignTx(types.NewTransaction(block.TxNonce(address), common.Address{0x00}, big.NewInt(1000), params.TxGas, nil, nil), signer, key)
		if err != nil {
			panic(err)
		}
		block.AddTx(tx)
	})

	check := func(tail *uint64, chain *BlockChain) {
		stored := rawdb.ReadTxIndexTail(chain.db)
		if tail == nil && stored != nil {
			t.Fatalf("Oldest indexded block mismatch, want nil, have %d", *stored)
		}
		if tail != nil && *stored != *tail {
			t.Fatalf("Oldest indexded block mismatch, want %d, have %d", *tail, *stored)
		}
		if tail != nil {
			for i := *tail; i <= chain.CurrentBlock().NumberU64(); i++ {
				block := rawdb.ReadBlock(chain.db, rawdb.ReadCanonicalHash(chain.db, i), i)
				if block.Transactions().Len() == 0 {
					continue
				}
				for _, tx := range block.Transactions() {
					if index := rawdb.ReadTxLookupEntry(chain.db, tx.Hash()); index == nil {
						t.Fatalf("Miss transaction indice, number %d hash %s", i, tx.Hash().Hex())
					}
				}
			}
			for i := uint64(0); i < *tail; i++ {
				block := rawdb.ReadBlock(chain.db, rawdb.ReadCanonicalHash(chain.db, i), i)
				if block.Transactions().Len() == 0 {
					continue
				}
				for _, tx := range block.Transactions() {
					if index := rawdb.ReadTxLookupEntry(chain.db, tx.Hash()); index != nil {
						t.Fatalf("Transaction indice should be deleted, number %d hash %s", i, tx.Hash().Hex())
					}
				}
			}
		}
	}

	frdir, err := ioutil.TempDir("", "")
	if err != nil {
		t.Fatalf("failed to create temp freezer dir: %v", err)
	}
	defer os.Remove(frdir)
	ancientDb, err := rawdb.NewDatabaseWithFreezer(rawdb.NewMemoryDatabase(), frdir, "")
	if err != nil {
		t.Fatalf("failed to create temp freezer db: %v", err)
	}
	gspec.MustCommit(ancientDb)

	// Import all blocks into ancient db, only HEAD-32 indices are kept.
	l := uint64(32)
	chain, err := NewBlockChain(ancientDb, nil, params.TestChainConfig, ethash.NewFaker(), vm.Config{}, nil, &l)
	if err != nil {
		t.Fatalf("failed to create tester chain: %v", err)
	}
	headers := make([]*types.Header, len(blocks))
	for i, block := range blocks {
		headers[i] = block.Header()
	}
	if n, err := chain.InsertHeaderChain(headers, 0); err != nil {
		t.Fatalf("failed to insert header %d: %v", n, err)
	}
	// The indices before ancient-N(32) should be ignored. After that all blocks should be indexed.
	if n, err := chain.InsertReceiptChain(blocks, receipts, 64); err != nil {
		t.Fatalf("block %d: failed to insert into chain: %v", n, err)
	}
	tail := uint64(32)
	check(&tail, chain)
}

// Benchmarks large blocks with value transfers to non-existing accounts
func benchmarkLargeNumberOfValueToNonexisting(b *testing.B, numTxs, numBlocks int, recipientFn func(uint64) common.Address, dataFn func(uint64) []byte) {
	var (
		signer          = types.HomesteadSigner{}
		testBankKey, _  = crypto.HexToECDSA("b71c71a67e1177ad4e901695e1b4b9ee17ae16c6668d313eac2f96dbcda3f291")
		testBankAddress = crypto.PubkeyToAddress(testBankKey.PublicKey)
		bankFunds       = big.NewInt(100000000000000000)
		gspec           = Genesis{
			Config: params.TestChainConfig,
			Alloc: GenesisAlloc{
				testBankAddress: {Balance: bankFunds},
				common.HexToAddress("0xc0de"): {
					Code:    []byte{0x60, 0x01, 0x50},
					Balance: big.NewInt(0),
				}, // push 1, pop
			},
			GasLimit: 100e6, // 100 M
		}
	)
	// Generate the original common chain segment and the two competing forks
	engine := ethash.NewFaker()
	db := rawdb.NewMemoryDatabase()
	genesis := gspec.MustCommit(db)

	blockGenerator := func(i int, block *BlockGen) {
		block.SetCoinbase(common.Address{1})
		for txi := 0; txi < numTxs; txi++ {
			uniq := uint64(i*numTxs + txi)
			recipient := recipientFn(uniq)
			tx, err := types.SignTx(types.NewTransaction(uniq, recipient, big.NewInt(1), params.TxGas, big.NewInt(1), nil), signer, testBankKey)
			if err != nil {
				b.Error(err)
			}
			block.AddTx(tx)
		}
	}

	shared, _ := GenerateChain(params.TestChainConfig, genesis, engine, db, numBlocks, blockGenerator)
	b.StopTimer()
	b.ResetTimer()
	for i := 0; i < b.N; i++ {
		// Import the shared chain and the original canonical one
		diskdb := rawdb.NewMemoryDatabase()
		gspec.MustCommit(diskdb)

		chain, err := NewBlockChain(diskdb, nil, params.TestChainConfig, engine, vm.Config{}, nil, nil)
		if err != nil {
			b.Fatalf("failed to create tester chain: %v", err)
		}
		b.StartTimer()
		if _, err := chain.InsertChain(shared); err != nil {
			b.Fatalf("failed to insert shared chain: %v", err)
		}
		b.StopTimer()
		if got := chain.CurrentBlock().Transactions().Len(); got != numTxs*numBlocks {
			b.Fatalf("Transactions were not included, expected %d, got %d", numTxs*numBlocks, got)

		}
	}
}

func BenchmarkBlockChain_1x1000ValueTransferToNonexisting(b *testing.B) {
	var (
		numTxs    = 1000
		numBlocks = 1
	)
	recipientFn := func(nonce uint64) common.Address {
		return common.BigToAddress(big.NewInt(0).SetUint64(1337 + nonce))
	}
	dataFn := func(nonce uint64) []byte {
		return nil
	}
	benchmarkLargeNumberOfValueToNonexisting(b, numTxs, numBlocks, recipientFn, dataFn)
}

func BenchmarkBlockChain_1x1000ValueTransferToExisting(b *testing.B) {
	var (
		numTxs    = 1000
		numBlocks = 1
	)
	b.StopTimer()
	b.ResetTimer()

	recipientFn := func(nonce uint64) common.Address {
		return common.BigToAddress(big.NewInt(0).SetUint64(1337))
	}
	dataFn := func(nonce uint64) []byte {
		return nil
	}
	benchmarkLargeNumberOfValueToNonexisting(b, numTxs, numBlocks, recipientFn, dataFn)
}

func BenchmarkBlockChain_1x1000Executions(b *testing.B) {
	var (
		numTxs    = 1000
		numBlocks = 1
	)
	b.StopTimer()
	b.ResetTimer()

	recipientFn := func(nonce uint64) common.Address {
		return common.BigToAddress(big.NewInt(0).SetUint64(0xc0de))
	}
	dataFn := func(nonce uint64) []byte {
		return nil
	}
	benchmarkLargeNumberOfValueToNonexisting(b, numTxs, numBlocks, recipientFn, dataFn)
}

// Tests that importing a some old blocks, where all blocks are before the
// pruning point.
// This internally leads to a sidechain import, since the blocks trigger an
// ErrPrunedAncestor error.
// This may e.g. happen if
//   1. Downloader rollbacks a batch of inserted blocks and exits
//   2. Downloader starts to sync again
//   3. The blocks fetched are all known and canonical blocks
func TestSideImportPrunedBlocks(t *testing.T) {
	// Generate a canonical chain to act as the main dataset
	engine := ethash.NewFaker()
	db := rawdb.NewMemoryDatabase()
	genesis := new(Genesis).MustCommit(db)

	// Generate and import the canonical chain
	blocks, _ := GenerateChain(params.TestChainConfig, genesis, engine, db, 2*TriesInMemory, nil)
	diskdb := rawdb.NewMemoryDatabase()
	new(Genesis).MustCommit(diskdb)
	chain, err := NewBlockChain(diskdb, nil, params.TestChainConfig, engine, vm.Config{}, nil, nil)
	if err != nil {
		t.Fatalf("failed to create tester chain: %v", err)
	}
	if n, err := chain.InsertChain(blocks); err != nil {
		t.Fatalf("block %d: failed to insert into chain: %v", n, err)
	}

	lastPrunedIndex := len(blocks) - TriesInMemory - 1
	lastPrunedBlock := blocks[lastPrunedIndex]

	// Verify pruning of lastPrunedBlock
	if chain.HasBlockAndState(lastPrunedBlock.Hash(), lastPrunedBlock.NumberU64()) {
		t.Errorf("Block %d not pruned", lastPrunedBlock.NumberU64())
	}
	firstNonPrunedBlock := blocks[len(blocks)-TriesInMemory]
	// Verify firstNonPrunedBlock is not pruned
	if !chain.HasBlockAndState(firstNonPrunedBlock.Hash(), firstNonPrunedBlock.NumberU64()) {
		t.Errorf("Block %d pruned", firstNonPrunedBlock.NumberU64())
	}
	// Now re-import some old blocks
	blockToReimport := blocks[5:8]
	_, err = chain.InsertChain(blockToReimport)
	if err != nil {
		t.Errorf("Got error, %v", err)
	}
}

// TestDeleteCreateRevert tests a weird state transition corner case that we hit
// while changing the internals of statedb. The workflow is that a contract is
// self destructed, then in a followup transaction (but same block) it's created
// again and the transaction reverted.
//
// The original statedb implementation flushed dirty objects to the tries after
// each transaction, so this works ok. The rework accumulated writes in memory
// first, but the journal wiped the entire state object on create-revert.
func TestDeleteCreateRevert(t *testing.T) {
	var (
		aa = common.HexToAddress("0x000000000000000000000000000000000000aaaa")
		bb = common.HexToAddress("0x000000000000000000000000000000000000bbbb")
		// Generate a canonical chain to act as the main dataset
		engine = ethash.NewFaker()
		db     = rawdb.NewMemoryDatabase()

		// A sender who makes transactions, has some funds
		key, _  = crypto.HexToECDSA("b71c71a67e1177ad4e901695e1b4b9ee17ae16c6668d313eac2f96dbcda3f291")
		address = crypto.PubkeyToAddress(key.PublicKey)
		funds   = big.NewInt(1000000000)
		gspec   = &Genesis{
			Config: params.TestChainConfig,
			Alloc: GenesisAlloc{
				address: {Balance: funds},
				// The address 0xAAAAA selfdestructs if called
				aa: {
					// Code needs to just selfdestruct
					Code:    []byte{byte(vm.PC), byte(vm.SELFDESTRUCT)},
					Nonce:   1,
					Balance: big.NewInt(0),
				},
				// The address 0xBBBB send 1 wei to 0xAAAA, then reverts
				bb: {
					Code: []byte{
						byte(vm.PC),          // [0]
						byte(vm.DUP1),        // [0,0]
						byte(vm.DUP1),        // [0,0,0]
						byte(vm.DUP1),        // [0,0,0,0]
						byte(vm.PUSH1), 0x01, // [0,0,0,0,1] (value)
						byte(vm.PUSH2), 0xaa, 0xaa, // [0,0,0,0,1, 0xaaaa]
						byte(vm.GAS),
						byte(vm.CALL),
						byte(vm.REVERT),
					},
					Balance: big.NewInt(1),
				},
			},
		}
		genesis = gspec.MustCommit(db)
	)

	blocks, _ := GenerateChain(params.TestChainConfig, genesis, engine, db, 1, func(i int, b *BlockGen) {
		b.SetCoinbase(common.Address{1})
		// One transaction to AAAA
		tx, _ := types.SignTx(types.NewTransaction(0, aa,
			big.NewInt(0), 50000, big.NewInt(1), nil), types.HomesteadSigner{}, key)
		b.AddTx(tx)
		// One transaction to BBBB
		tx, _ = types.SignTx(types.NewTransaction(1, bb,
			big.NewInt(0), 100000, big.NewInt(1), nil), types.HomesteadSigner{}, key)
		b.AddTx(tx)
	})
	// Import the canonical chain
	diskdb := rawdb.NewMemoryDatabase()
	gspec.MustCommit(diskdb)

	chain, err := NewBlockChain(diskdb, nil, params.TestChainConfig, engine, vm.Config{}, nil, nil)
	if err != nil {
		t.Fatalf("failed to create tester chain: %v", err)
	}
	if n, err := chain.InsertChain(blocks); err != nil {
		t.Fatalf("block %d: failed to insert into chain: %v", n, err)
	}
}

// TestDeleteRecreateSlots tests a state-transition that contains both deletion
// and recreation of contract state.
// Contract A exists, has slots 1 and 2 set
// Tx 1: Selfdestruct A
// Tx 2: Re-create A, set slots 3 and 4
// Expected outcome is that _all_ slots are cleared from A, due to the selfdestruct,
// and then the new slots exist
func TestDeleteRecreateSlots(t *testing.T) {
	var (
		// Generate a canonical chain to act as the main dataset
		engine = ethash.NewFaker()
		db     = rawdb.NewMemoryDatabase()
		// A sender who makes transactions, has some funds
		key, _    = crypto.HexToECDSA("b71c71a67e1177ad4e901695e1b4b9ee17ae16c6668d313eac2f96dbcda3f291")
		address   = crypto.PubkeyToAddress(key.PublicKey)
		funds     = big.NewInt(1000000000)
		bb        = common.HexToAddress("0x000000000000000000000000000000000000bbbb")
		aaStorage = make(map[common.Hash]common.Hash)          // Initial storage in AA
		aaCode    = []byte{byte(vm.PC), byte(vm.SELFDESTRUCT)} // Code for AA (simple selfdestruct)
	)
	// Populate two slots
	aaStorage[common.HexToHash("01")] = common.HexToHash("01")
	aaStorage[common.HexToHash("02")] = common.HexToHash("02")

	// The bb-code needs to CREATE2 the aa contract. It consists of
	// both initcode and deployment code
	// initcode:
	// 1. Set slots 3=3, 4=4,
	// 2. Return aaCode

	initCode := []byte{
		byte(vm.PUSH1), 0x3, // value
		byte(vm.PUSH1), 0x3, // location
		byte(vm.SSTORE),     // Set slot[3] = 1
		byte(vm.PUSH1), 0x4, // value
		byte(vm.PUSH1), 0x4, // location
		byte(vm.SSTORE), // Set slot[4] = 1
		// Slots are set, now return the code
		byte(vm.PUSH2), byte(vm.PC), byte(vm.SELFDESTRUCT), // Push code on stack
		byte(vm.PUSH1), 0x0, // memory start on stack
		byte(vm.MSTORE),
		// Code is now in memory.
		byte(vm.PUSH1), 0x2, // size
		byte(vm.PUSH1), byte(32 - 2), // offset
		byte(vm.RETURN),
	}
	if l := len(initCode); l > 32 {
		t.Fatalf("init code is too long for a pushx, need a more elaborate deployer")
	}
	bbCode := []byte{
		// Push initcode onto stack
		byte(vm.PUSH1) + byte(len(initCode)-1)}
	bbCode = append(bbCode, initCode...)
	bbCode = append(bbCode, []byte{
		byte(vm.PUSH1), 0x0, // memory start on stack
		byte(vm.MSTORE),
		byte(vm.PUSH1), 0x00, // salt
		byte(vm.PUSH1), byte(len(initCode)), // size
		byte(vm.PUSH1), byte(32 - len(initCode)), // offset
		byte(vm.PUSH1), 0x00, // endowment
		byte(vm.CREATE2),
	}...)

	initHash := crypto.Keccak256Hash(initCode)
	aa := crypto.CreateAddress2(bb, [32]byte{}, initHash[:])
	t.Logf("Destination address: %x\n", aa)

	gspec := &Genesis{
		Config: params.TestChainConfig,
		Alloc: GenesisAlloc{
			address: {Balance: funds},
			// The address 0xAAAAA selfdestructs if called
			aa: {
				// Code needs to just selfdestruct
				Code:    aaCode,
				Nonce:   1,
				Balance: big.NewInt(0),
				Storage: aaStorage,
			},
			// The contract BB recreates AA
			bb: {
				Code:    bbCode,
				Balance: big.NewInt(1),
			},
		},
	}
	genesis := gspec.MustCommit(db)

	blocks, _ := GenerateChain(params.TestChainConfig, genesis, engine, db, 1, func(i int, b *BlockGen) {
		b.SetCoinbase(common.Address{1})
		// One transaction to AA, to kill it
		tx, _ := types.SignTx(types.NewTransaction(0, aa,
			big.NewInt(0), 50000, big.NewInt(1), nil), types.HomesteadSigner{}, key)
		b.AddTx(tx)
		// One transaction to BB, to recreate AA
		tx, _ = types.SignTx(types.NewTransaction(1, bb,
			big.NewInt(0), 100000, big.NewInt(1), nil), types.HomesteadSigner{}, key)
		b.AddTx(tx)
	})
	// Import the canonical chain
	diskdb := rawdb.NewMemoryDatabase()
	gspec.MustCommit(diskdb)
	chain, err := NewBlockChain(diskdb, nil, params.TestChainConfig, engine, vm.Config{
		Debug:  true,
		Tracer: vm.NewJSONLogger(nil, os.Stdout),
	}, nil)
	if err != nil {
		t.Fatalf("failed to create tester chain: %v", err)
	}
	if n, err := chain.InsertChain(blocks); err != nil {
		t.Fatalf("block %d: failed to insert into chain: %v", n, err)
	}
	statedb, _ := chain.State()

	// If all is correct, then slot 1 and 2 are zero
	if got, exp := statedb.GetState(aa, common.HexToHash("01")), (common.Hash{}); got != exp {
		t.Errorf("got %x exp %x", got, exp)
	}
	if got, exp := statedb.GetState(aa, common.HexToHash("02")), (common.Hash{}); got != exp {
		t.Errorf("got %x exp %x", got, exp)
	}
	// Also, 3 and 4 should be set
	if got, exp := statedb.GetState(aa, common.HexToHash("03")), common.HexToHash("03"); got != exp {
		t.Fatalf("got %x exp %x", got, exp)
	}
	if got, exp := statedb.GetState(aa, common.HexToHash("04")), common.HexToHash("04"); got != exp {
		t.Fatalf("got %x exp %x", got, exp)
	}
}

// TestDeleteRecreateAccount tests a state-transition that contains deletion of a
// contract with storage, and a recreate of the same contract via a
// regular value-transfer
// Expected outcome is that _all_ slots are cleared from A
func TestDeleteRecreateAccount(t *testing.T) {
	var (
		// Generate a canonical chain to act as the main dataset
		engine = ethash.NewFaker()
		db     = rawdb.NewMemoryDatabase()
		// A sender who makes transactions, has some funds
		key, _  = crypto.HexToECDSA("b71c71a67e1177ad4e901695e1b4b9ee17ae16c6668d313eac2f96dbcda3f291")
		address = crypto.PubkeyToAddress(key.PublicKey)
		funds   = big.NewInt(1000000000)

		aa        = common.HexToAddress("0x7217d81b76bdd8707601e959454e3d776aee5f43")
		aaStorage = make(map[common.Hash]common.Hash)          // Initial storage in AA
		aaCode    = []byte{byte(vm.PC), byte(vm.SELFDESTRUCT)} // Code for AA (simple selfdestruct)
	)
	// Populate two slots
	aaStorage[common.HexToHash("01")] = common.HexToHash("01")
	aaStorage[common.HexToHash("02")] = common.HexToHash("02")

	gspec := &Genesis{
		Config: params.TestChainConfig,
		Alloc: GenesisAlloc{
			address: {Balance: funds},
			// The address 0xAAAAA selfdestructs if called
			aa: {
				// Code needs to just selfdestruct
				Code:    aaCode,
				Nonce:   1,
				Balance: big.NewInt(0),
				Storage: aaStorage,
			},
		},
	}
	genesis := gspec.MustCommit(db)

	blocks, _ := GenerateChain(params.TestChainConfig, genesis, engine, db, 1, func(i int, b *BlockGen) {
		b.SetCoinbase(common.Address{1})
		// One transaction to AA, to kill it
		tx, _ := types.SignTx(types.NewTransaction(0, aa,
			big.NewInt(0), 50000, big.NewInt(1), nil), types.HomesteadSigner{}, key)
		b.AddTx(tx)
		// One transaction to AA, to recreate it (but without storage
		tx, _ = types.SignTx(types.NewTransaction(1, aa,
			big.NewInt(1), 100000, big.NewInt(1), nil), types.HomesteadSigner{}, key)
		b.AddTx(tx)
	})
	// Import the canonical chain
	diskdb := rawdb.NewMemoryDatabase()
	gspec.MustCommit(diskdb)
	chain, err := NewBlockChain(diskdb, nil, params.TestChainConfig, engine, vm.Config{
		Debug:  true,
		Tracer: vm.NewJSONLogger(nil, os.Stdout),
	}, nil)
	if err != nil {
		t.Fatalf("failed to create tester chain: %v", err)
	}
	if n, err := chain.InsertChain(blocks); err != nil {
		t.Fatalf("block %d: failed to insert into chain: %v", n, err)
	}
	statedb, _ := chain.State()

	// If all is correct, then both slots are zero
	if got, exp := statedb.GetState(aa, common.HexToHash("01")), (common.Hash{}); got != exp {
		t.Errorf("got %x exp %x", got, exp)
	}
	if got, exp := statedb.GetState(aa, common.HexToHash("02")), (common.Hash{}); got != exp {
		t.Errorf("got %x exp %x", got, exp)
	}
}

// TestDeleteRecreateSlotsAcrossManyBlocks tests multiple state-transition that contains both deletion
// and recreation of contract state.
// Contract A exists, has slots 1 and 2 set
// Tx 1: Selfdestruct A
// Tx 2: Re-create A, set slots 3 and 4
// Expected outcome is that _all_ slots are cleared from A, due to the selfdestruct,
// and then the new slots exist
func TestDeleteRecreateSlotsAcrossManyBlocks(t *testing.T) {
	var (
		// Generate a canonical chain to act as the main dataset
		engine = ethash.NewFaker()
		db     = rawdb.NewMemoryDatabase()
		// A sender who makes transactions, has some funds
		key, _    = crypto.HexToECDSA("b71c71a67e1177ad4e901695e1b4b9ee17ae16c6668d313eac2f96dbcda3f291")
		address   = crypto.PubkeyToAddress(key.PublicKey)
		funds     = big.NewInt(1000000000)
		bb        = common.HexToAddress("0x000000000000000000000000000000000000bbbb")
		aaStorage = make(map[common.Hash]common.Hash)          // Initial storage in AA
		aaCode    = []byte{byte(vm.PC), byte(vm.SELFDESTRUCT)} // Code for AA (simple selfdestruct)
	)
	// Populate two slots
	aaStorage[common.HexToHash("01")] = common.HexToHash("01")
	aaStorage[common.HexToHash("02")] = common.HexToHash("02")

	// The bb-code needs to CREATE2 the aa contract. It consists of
	// both initcode and deployment code
	// initcode:
	// 1. Set slots 3=blocknum+1, 4=4,
	// 2. Return aaCode

	initCode := []byte{
		byte(vm.PUSH1), 0x1, //
		byte(vm.NUMBER),     // value = number + 1
		byte(vm.ADD),        //
		byte(vm.PUSH1), 0x3, // location
		byte(vm.SSTORE),     // Set slot[3] = number + 1
		byte(vm.PUSH1), 0x4, // value
		byte(vm.PUSH1), 0x4, // location
		byte(vm.SSTORE), // Set slot[4] = 4
		// Slots are set, now return the code
		byte(vm.PUSH2), byte(vm.PC), byte(vm.SELFDESTRUCT), // Push code on stack
		byte(vm.PUSH1), 0x0, // memory start on stack
		byte(vm.MSTORE),
		// Code is now in memory.
		byte(vm.PUSH1), 0x2, // size
		byte(vm.PUSH1), byte(32 - 2), // offset
		byte(vm.RETURN),
	}
	if l := len(initCode); l > 32 {
		t.Fatalf("init code is too long for a pushx, need a more elaborate deployer")
	}
	bbCode := []byte{
		// Push initcode onto stack
		byte(vm.PUSH1) + byte(len(initCode)-1)}
	bbCode = append(bbCode, initCode...)
	bbCode = append(bbCode, []byte{
		byte(vm.PUSH1), 0x0, // memory start on stack
		byte(vm.MSTORE),
		byte(vm.PUSH1), 0x00, // salt
		byte(vm.PUSH1), byte(len(initCode)), // size
		byte(vm.PUSH1), byte(32 - len(initCode)), // offset
		byte(vm.PUSH1), 0x00, // endowment
		byte(vm.CREATE2),
	}...)

	initHash := crypto.Keccak256Hash(initCode)
	aa := crypto.CreateAddress2(bb, [32]byte{}, initHash[:])
	t.Logf("Destination address: %x\n", aa)
	gspec := &Genesis{
		Config: params.TestChainConfig,
		Alloc: GenesisAlloc{
			address: {Balance: funds},
			// The address 0xAAAAA selfdestructs if called
			aa: {
				// Code needs to just selfdestruct
				Code:    aaCode,
				Nonce:   1,
				Balance: big.NewInt(0),
				Storage: aaStorage,
			},
			// The contract BB recreates AA
			bb: {
				Code:    bbCode,
				Balance: big.NewInt(1),
			},
		},
	}
	genesis := gspec.MustCommit(db)
	var nonce uint64

	type expectation struct {
		exist    bool
		blocknum int
		values   map[int]int
	}
	var current = &expectation{
		exist:    true, // exists in genesis
		blocknum: 0,
		values:   map[int]int{1: 1, 2: 2},
	}
	var expectations []*expectation
	var newDestruct = func(e *expectation) *types.Transaction {
		tx, _ := types.SignTx(types.NewTransaction(nonce, aa,
			big.NewInt(0), 50000, big.NewInt(1), nil), types.HomesteadSigner{}, key)
		nonce++
		if e.exist {
			e.exist = false
			e.values = nil
		}
		t.Logf("block %d; adding destruct\n", e.blocknum)
		return tx
	}
	var newResurrect = func(e *expectation) *types.Transaction {
		tx, _ := types.SignTx(types.NewTransaction(nonce, bb,
			big.NewInt(0), 100000, big.NewInt(1), nil), types.HomesteadSigner{}, key)
		nonce++
		if !e.exist {
			e.exist = true
			e.values = map[int]int{3: e.blocknum + 1, 4: 4}
		}
		t.Logf("block %d; adding resurrect\n", e.blocknum)
		return tx
	}

	blocks, _ := GenerateChain(params.TestChainConfig, genesis, engine, db, 150, func(i int, b *BlockGen) {
		var exp = new(expectation)
		exp.blocknum = i + 1
		exp.values = make(map[int]int)
		for k, v := range current.values {
			exp.values[k] = v
		}
		exp.exist = current.exist

		b.SetCoinbase(common.Address{1})
		if i%2 == 0 {
			b.AddTx(newDestruct(exp))
		}
		if i%3 == 0 {
			b.AddTx(newResurrect(exp))
		}
		if i%5 == 0 {
			b.AddTx(newDestruct(exp))
		}
		if i%7 == 0 {
			b.AddTx(newResurrect(exp))
		}
		expectations = append(expectations, exp)
		current = exp
	})
	// Import the canonical chain
	diskdb := rawdb.NewMemoryDatabase()
	gspec.MustCommit(diskdb)
	chain, err := NewBlockChain(diskdb, nil, params.TestChainConfig, engine, vm.Config{
		//Debug:  true,
		//Tracer: vm.NewJSONLogger(nil, os.Stdout),
	}, nil)
	if err != nil {
		t.Fatalf("failed to create tester chain: %v", err)
	}
	var asHash = func(num int) common.Hash {
		return common.BytesToHash([]byte{byte(num)})
	}
	for i, block := range blocks {
		blockNum := i + 1
		if n, err := chain.InsertChain([]*types.Block{block}); err != nil {
			t.Fatalf("block %d: failed to insert into chain: %v", n, err)
		}
		statedb, _ := chain.State()
		// If all is correct, then slot 1 and 2 are zero
		if got, exp := statedb.GetState(aa, common.HexToHash("01")), (common.Hash{}); got != exp {
			t.Errorf("block %d, got %x exp %x", blockNum, got, exp)
		}
		if got, exp := statedb.GetState(aa, common.HexToHash("02")), (common.Hash{}); got != exp {
			t.Errorf("block %d, got %x exp %x", blockNum, got, exp)
		}
		exp := expectations[i]
		if exp.exist {
			if !statedb.Exist(aa) {
				t.Fatalf("block %d, expected %v to exist, it did not", blockNum, aa)
			}
			for slot, val := range exp.values {
				if gotValue, expValue := statedb.GetState(aa, asHash(slot)), asHash(val); gotValue != expValue {
					t.Fatalf("block %d, slot %d, got %x exp %x", blockNum, slot, gotValue, expValue)
				}
			}
		} else {
			if statedb.Exist(aa) {
				t.Fatalf("block %d, expected %v to not exist, it did", blockNum, aa)
			}
		}
	}
}

// TestInitThenFailCreateContract tests a pretty notorious case that happened
// on mainnet over blocks 7338108, 7338110 and 7338115.
// - Block 7338108: address e771789f5cccac282f23bb7add5690e1f6ca467c is initiated
//   with 0.001 ether (thus created but no code)
// - Block 7338110: a CREATE2 is attempted. The CREATE2 would deploy code on
//   the same address e771789f5cccac282f23bb7add5690e1f6ca467c. However, the
//   deployment fails due to OOG during initcode execution
// - Block 7338115: another tx checks the balance of
//   e771789f5cccac282f23bb7add5690e1f6ca467c, and the snapshotter returned it as
//   zero.
//
// The problem being that the snapshotter maintains a destructset, and adds items
// to the destructset in case something is created "onto" an existing item.
// We need to either roll back the snapDestructs, or not place it into snapDestructs
// in the first place.
//
func TestInitThenFailCreateContract(t *testing.T) {
	var (
		// Generate a canonical chain to act as the main dataset
		engine = ethash.NewFaker()
		db     = rawdb.NewMemoryDatabase()
		// A sender who makes transactions, has some funds
		key, _  = crypto.HexToECDSA("b71c71a67e1177ad4e901695e1b4b9ee17ae16c6668d313eac2f96dbcda3f291")
		address = crypto.PubkeyToAddress(key.PublicKey)
		funds   = big.NewInt(1000000000)
		bb      = common.HexToAddress("0x000000000000000000000000000000000000bbbb")
	)

	// The bb-code needs to CREATE2 the aa contract. It consists of
	// both initcode and deployment code
	// initcode:
	// 1. If blocknum < 1, error out (e.g invalid opcode)
	// 2. else, return a snippet of code
	initCode := []byte{
		byte(vm.PUSH1), 0x1, // y (2)
		byte(vm.NUMBER), // x (number)
		byte(vm.GT),     // x > y?
		byte(vm.PUSH1), byte(0x8),
		byte(vm.JUMPI), // jump to label if number > 2
		byte(0xFE),     // illegal opcode
		byte(vm.JUMPDEST),
		byte(vm.PUSH1), 0x2, // size
		byte(vm.PUSH1), 0x0, // offset
		byte(vm.RETURN), // return 2 bytes of zero-code
	}
	if l := len(initCode); l > 32 {
		t.Fatalf("init code is too long for a pushx, need a more elaborate deployer")
	}
	bbCode := []byte{
		// Push initcode onto stack
		byte(vm.PUSH1) + byte(len(initCode)-1)}
	bbCode = append(bbCode, initCode...)
	bbCode = append(bbCode, []byte{
		byte(vm.PUSH1), 0x0, // memory start on stack
		byte(vm.MSTORE),
		byte(vm.PUSH1), 0x00, // salt
		byte(vm.PUSH1), byte(len(initCode)), // size
		byte(vm.PUSH1), byte(32 - len(initCode)), // offset
		byte(vm.PUSH1), 0x00, // endowment
		byte(vm.CREATE2),
	}...)

	initHash := crypto.Keccak256Hash(initCode)
	aa := crypto.CreateAddress2(bb, [32]byte{}, initHash[:])
	t.Logf("Destination address: %x\n", aa)

	gspec := &Genesis{
		Config: params.TestChainConfig,
		Alloc: GenesisAlloc{
			address: {Balance: funds},
			// The address aa has some funds
			aa: {Balance: big.NewInt(100000)},
			// The contract BB tries to create code onto AA
			bb: {
				Code:    bbCode,
				Balance: big.NewInt(1),
			},
		},
	}
	genesis := gspec.MustCommit(db)
	nonce := uint64(0)
	blocks, _ := GenerateChain(params.TestChainConfig, genesis, engine, db, 4, func(i int, b *BlockGen) {
		b.SetCoinbase(common.Address{1})
		// One transaction to BB
		tx, _ := types.SignTx(types.NewTransaction(nonce, bb,
			big.NewInt(0), 100000, big.NewInt(1), nil), types.HomesteadSigner{}, key)
		b.AddTx(tx)
		nonce++
	})

	// Import the canonical chain
	diskdb := rawdb.NewMemoryDatabase()
	gspec.MustCommit(diskdb)
	chain, err := NewBlockChain(diskdb, nil, params.TestChainConfig, engine, vm.Config{
		//Debug:  true,
		//Tracer: vm.NewJSONLogger(nil, os.Stdout),
	}, nil)
	if err != nil {
		t.Fatalf("failed to create tester chain: %v", err)
	}
	statedb, _ := chain.State()
	if got, exp := statedb.GetBalance(aa), big.NewInt(100000); got.Cmp(exp) != 0 {
		t.Fatalf("Genesis err, got %v exp %v", got, exp)
	}
	// First block tries to create, but fails
	{
		block := blocks[0]
		if _, err := chain.InsertChain([]*types.Block{blocks[0]}); err != nil {
			t.Fatalf("block %d: failed to insert into chain: %v", block.NumberU64(), err)
		}
		statedb, _ = chain.State()
		if got, exp := statedb.GetBalance(aa), big.NewInt(100000); got.Cmp(exp) != 0 {
			t.Fatalf("block %d: got %v exp %v", block.NumberU64(), got, exp)
		}
	}
	// Import the rest of the blocks
	for _, block := range blocks[1:] {
		if _, err := chain.InsertChain([]*types.Block{block}); err != nil {
			t.Fatalf("block %d: failed to insert into chain: %v", block.NumberU64(), err)
		}
	}
}<|MERGE_RESOLUTION|>--- conflicted
+++ resolved
@@ -996,47 +996,7 @@
 		engine        = ethash.NewFaker()
 		blockchain, _ = NewBlockChain(db, nil, gspec.Config, engine, vm.Config{}, nil)
 	)
-<<<<<<< HEAD
-
-	// validateLogEvent checks whether the received logs number is equal with expected.
-	validateLogEvent := func(sink interface{}, result chan bool, expect int) {
-		chanval := reflect.ValueOf(sink)
-		chantyp := chanval.Type()
-		if chantyp.Kind() != reflect.Chan || chantyp.ChanDir()&reflect.RecvDir == 0 {
-			t.Fatalf("invalid channel, given type %v", chantyp)
-		}
-		cnt := 0
-		var recv []reflect.Value
-		timeout := time.After(1 * time.Second)
-		cases := []reflect.SelectCase{{Chan: chanval, Dir: reflect.SelectRecv}, {Chan: reflect.ValueOf(timeout), Dir: reflect.SelectRecv}}
-		for {
-			chose, v, _ := reflect.Select(cases)
-			if chose == 1 {
-				// Not enough event received
-				result <- false
-				return
-			}
-			cnt += 1
-			recv = append(recv, v)
-			if cnt == expect {
-				break
-			}
-		}
-		done := time.After(50 * time.Millisecond)
-		cases = cases[:1]
-		cases = append(cases, reflect.SelectCase{Chan: reflect.ValueOf(done), Dir: reflect.SelectRecv})
-		chose, _, _ := reflect.Select(cases)
-		// If chose equal 0, it means receiving redundant events.
-		if chose == 1 {
-			result <- true
-		} else {
-			result <- false
-		}
-	}
-
-	blockchain, _ := NewBlockChain(db, nil, gspec.Config, ethash.NewFaker(), vm.Config{}, nil, nil)
-=======
->>>>>>> 82f9ed49
+
 	defer blockchain.Stop()
 
 	// The event channels.
@@ -1099,40 +1059,7 @@
 		signer        = types.NewEIP155Signer(gspec.Config.ChainID)
 		blockchain, _ = NewBlockChain(db, nil, gspec.Config, ethash.NewFaker(), vm.Config{}, nil)
 	)
-<<<<<<< HEAD
-
-	// listenNewLog checks whether the received logs number is equal with expected.
-	listenNewLog := func(sink chan []*types.Log, expect int) {
-		cnt := 0
-		for {
-			select {
-			case logs := <-sink:
-				cnt += len(logs)
-			case <-time.NewTimer(5 * time.Second).C:
-				// new logs timeout
-				newLogCh <- false
-				return
-			}
-			if cnt == expect {
-				break
-			} else if cnt > expect {
-				// redundant logs received
-				newLogCh <- false
-				return
-			}
-		}
-		select {
-		case <-sink:
-			// redundant logs received
-			newLogCh <- false
-		case <-time.NewTimer(100 * time.Millisecond).C:
-			newLogCh <- true
-		}
-	}
-
-	blockchain, _ := NewBlockChain(db, nil, gspec.Config, ethash.NewFaker(), vm.Config{}, nil, nil)
-=======
->>>>>>> 82f9ed49
+
 	defer blockchain.Stop()
 
 	newLogCh := make(chan []*types.Log, 10)
